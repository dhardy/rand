--- conflicted
+++ resolved
@@ -16,7 +16,6 @@
   #  + big endian (mips) 32- and 64-bit
   #  + no_std (thumbv7)
   include:
-<<<<<<< HEAD
     # Android
     # - env: TARGET=aarch64-linux-android DISABLE_TESTS=1
     # - env: TARGET=arm-linux-androideabi DISABLE_TESTS=1
@@ -95,34 +94,7 @@
 
 script:
   - bash utils/ci/script.sh
-=======
-    - rust: 1.15.0
-      script:
-        - cargo test
-        - cargo build --no-default-features # we cannot exclude doc tests
-        - cargo test --manifest-path rand-derive/Cargo.toml
-    - rust: stable
-    - rust: stable
-      os: osx
-    - rust: beta
-    - rust: nightly
-
-    - rust: nightly
-      before_script:
-        - pip install 'travis-cargo<0.2' --user && export PATH=$HOME/.local/bin:$PATH
-      script:
-        - cargo doc --no-deps --all-features
-        - cargo test --benches
-        - cargo test --features nightly
-        - cargo test --tests --no-default-features --features=alloc
-      after_success:
-        - travis-cargo --only nightly doc-upload
-
-script:
-  - cargo test
   - cargo test --tests --no-default-features
-  - cargo test --manifest-path rand-derive/Cargo.toml
->>>>>>> 2c1965bb
 
 after_script: set +e
 
