--- conflicted
+++ resolved
@@ -158,13 +158,8 @@
 
     #[test]
     fn test_normal() {
-<<<<<<< HEAD
         let norm = Normal::new(10.0, 10.0);
-        let mut rng = ::test::rng();
-=======
-        let mut norm = Normal::new(10.0, 10.0);
         let mut rng = ::test::rng(210);
->>>>>>> 2c1965bb
         for _ in 0..1000 {
             norm.sample(&mut rng);
         }
@@ -178,13 +173,8 @@
 
     #[test]
     fn test_log_normal() {
-<<<<<<< HEAD
         let lnorm = LogNormal::new(10.0, 10.0);
-        let mut rng = ::test::rng();
-=======
-        let mut lnorm = LogNormal::new(10.0, 10.0);
         let mut rng = ::test::rng(211);
->>>>>>> 2c1965bb
         for _ in 0..1000 {
             lnorm.sample(&mut rng);
         }
