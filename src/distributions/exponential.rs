--- conflicted
+++ resolved
@@ -96,13 +96,8 @@
 
     #[test]
     fn test_exp() {
-<<<<<<< HEAD
         let exp = Exp::new(10.0);
-        let mut rng = ::test::rng();
-=======
-        let mut exp = Exp::new(10.0);
         let mut rng = ::test::rng(221);
->>>>>>> 2c1965bb
         for _ in 0..1000 {
             assert!(exp.sample(&mut rng) >= 0.0);
         }
