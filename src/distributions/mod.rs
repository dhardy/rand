// Copyright 2013-2017 The Rust Project Developers. See the COPYRIGHT
// file at the top-level directory of this distribution and at
// https://rust-lang.org/COPYRIGHT.
//
// Licensed under the Apache License, Version 2.0 <LICENSE-APACHE or
// https://www.apache.org/licenses/LICENSE-2.0> or the MIT license
// <LICENSE-MIT or https://opensource.org/licenses/MIT>, at your
// option. This file may not be copied, modified, or distributed
// except according to those terms.

//! Sampling from random distributions.
//!
//! A distribution may have internal state describing the distribution of
//! generated values; for example `Range` needs to know its upper and lower
//! bounds. Distributions use the `Distribution` trait to yield values: call
//! `distr.sample(&mut rng)` to get a random variable.

use Rng;

<<<<<<< HEAD
pub use self::float::{Open01, Closed01};
pub use self::other::Alphanumeric;
=======
>>>>>>> 7b968e88
pub use self::range::Range;
#[cfg(feature="std")]
pub use self::gamma::{Gamma, ChiSquared, FisherF, StudentT};
#[cfg(feature="std")]
pub use self::normal::{Normal, LogNormal, StandardNormal};
#[cfg(feature="std")]
pub use self::exponential::{Exp, Exp1};

pub mod range;
#[cfg(feature="std")]
pub mod gamma;
#[cfg(feature="std")]
pub mod normal;
#[cfg(feature="std")]
pub mod exponential;

mod float;
mod integer;
mod other;
#[cfg(feature="std")]
mod ziggurat_tables;
#[cfg(feature="std")]
use distributions::float::IntoFloat;

/// Types that can be used to create a random instance of `Support`.
#[deprecated(since="0.5.0", note="use Distribution instead")]
pub trait Sample<Support> {
    /// Generate a random value of `Support`, using `rng` as the
    /// source of randomness.
    fn sample<R: Rng>(&mut self, rng: &mut R) -> Support;
}

/// `Sample`s that do not require keeping track of state.
///
/// Since no state is recorded, each sample is (statistically)
/// independent of all others, assuming the `Rng` used has this
/// property.
#[allow(deprecated)]
#[deprecated(since="0.5.0", note="use Distribution instead")]
pub trait IndependentSample<Support>: Sample<Support> {
    /// Generate a random value.
    fn ind_sample<R: Rng>(&self, &mut R) -> Support;
}

#[allow(deprecated)]
mod impls {
    use Rng;
    use distributions::{Distribution, Sample, IndependentSample,
            WeightedChoice};
    #[cfg(feature="std")]
    use distributions::exponential::Exp;
    #[cfg(feature="std")]
    use distributions::gamma::{Gamma, ChiSquared, FisherF, StudentT};
    #[cfg(feature="std")]
    use distributions::normal::{Normal, LogNormal};
    use distributions::range::{Range, RangeImpl};
    
    impl<'a, T: Clone> Sample<T> for WeightedChoice<'a, T> {
        fn sample<R: Rng>(&mut self, rng: &mut R) -> T {
            Distribution::sample(self, rng)
        }
    }
    impl<'a, T: Clone> IndependentSample<T> for WeightedChoice<'a, T> {
        fn ind_sample<R: Rng>(&self, rng: &mut R) -> T {
            Distribution::sample(self, rng)
        }
    }
    
    impl<T: RangeImpl> Sample<T::X> for Range<T> {
        fn sample<R: Rng>(&mut self, rng: &mut R) -> T::X {
            Distribution::sample(self, rng)
        }
    }
    impl<T: RangeImpl> IndependentSample<T::X> for Range<T> {
        fn ind_sample<R: Rng>(&self, rng: &mut R) -> T::X {
            Distribution::sample(self, rng)
        }
    }
    
    #[cfg(feature="std")]
    macro_rules! impl_f64 {
        ($($name: ident), *) => {
            $(
                impl Sample<f64> for $name {
                    fn sample<R: Rng>(&mut self, rng: &mut R) -> f64 {
                        Distribution::sample(self, rng)
                    }
                }
                impl IndependentSample<f64> for $name {
                    fn ind_sample<R: Rng>(&self, rng: &mut R) -> f64 {
                        Distribution::sample(self, rng)
                    }
                }
            )*
        }
    }
    #[cfg(feature="std")]
    impl_f64!(Exp, Gamma, ChiSquared, FisherF, StudentT, Normal, LogNormal);
}

/// Types (distributions) that can be used to create a random instance of `T`.
pub trait Distribution<T> {
    /// Generate a random value of `T`, using `rng` as the
    /// source of randomness.
    fn sample<R: Rng + ?Sized>(&self, rng: &mut R) -> T;
}

impl<'a, T, D: Distribution<T>> Distribution<T> for &'a D {
    fn sample<R: Rng + ?Sized>(&self, rng: &mut R) -> T {
        (*self).sample(rng)
    }
}

/// A generic random value distribution. Generates values for various types
/// with numerically uniform distribution.
/// 
/// For floating-point numbers, this generates values from the open range
/// `(0, 1)` (i.e. excluding 0.0 and 1.0).
///
/// ## Built-in Implementations
///
/// This crate implements the distribution `Uniform` for various primitive
/// types.  Assuming the provided `Rng` is well-behaved, these implementations
/// generate values with the following ranges and distributions:
///
/// * Integers (`i32`, `u32`, `isize`, `usize`, etc.): Uniformly distributed
///   over all values of the type.
/// * `char`: Uniformly distributed over all Unicode scalar values, i.e. all
///   code points in the range `0...0x10_FFFF`, except for the range
///   `0xD800...0xDFFF` (the surrogate code points). This includes
///   unassigned/reserved code points.
/// * `bool`: Generates `false` or `true`, each with probability 0.5.
/// * Floating point types (`f32` and `f64`): Uniformly distributed in the
///   open range `(0, 1)`.
///
/// The following aggregate types also implement the distribution `Uniform` as
/// long as their component types implement it:
///
/// * Tuples and arrays: Each element of the tuple or array is generated
///   independently, using the `Uniform` distribution recursively.
/// * `Option<T>`: Returns `None` with probability 0.5; otherwise generates a
///   random `T` and returns `Some(T)`.
///
/// # Example
/// ```rust
/// use rand::{weak_rng, Rng};
/// use rand::distributions::Uniform;
///
/// let val: f32 = weak_rng().sample(Uniform);
/// println!("f32 from [0,1): {}", val);
/// ```
///
/// With dynamic dispatch (type erasure of `Rng`):
/// 
/// ```rust
/// use rand::{thread_rng, Rng, RngCore};
/// use rand::distributions::Uniform;
///
/// let mut rng = thread_rng();
/// let mut erased_rng: &mut RngCore = &mut rng;
/// let val: f32 = erased_rng.sample(Uniform);
/// println!("f32 from [0,1): {}", val);
/// ```
///
/// [`Exp1`]: struct.Exp1.html
/// [`StandardNormal`]: struct.StandardNormal.html
#[derive(Debug)]
pub struct Uniform;

#[allow(deprecated)]
impl<T> ::Rand for T where Uniform: Distribution<T> {
    fn rand<R: Rng>(rng: &mut R) -> Self {
        Uniform.sample(rng)
    }
}


/// A value with a particular weight for use with `WeightedChoice`.
#[derive(Copy, Clone, Debug)]
pub struct Weighted<T> {
    /// The numerical weight of this item
    pub weight: u32,
    /// The actual item which is being weighted
    pub item: T,
}

/// A distribution that selects from a finite collection of weighted items.
///
/// Each item has an associated weight that influences how likely it
/// is to be chosen: higher weight is more likely.
///
/// The `Clone` restriction is a limitation of the `Distribution` trait.
/// Note that `&T` is (cheaply) `Clone` for all `T`, as is `u32`, so one can
/// store references or indices into another vector.
///
/// # Example
///
/// ```rust
/// use rand::distributions::{Weighted, WeightedChoice, Distribution};
///
/// let mut items = vec!(Weighted { weight: 2, item: 'a' },
///                      Weighted { weight: 4, item: 'b' },
///                      Weighted { weight: 1, item: 'c' });
/// let wc = WeightedChoice::new(&mut items);
/// let mut rng = rand::thread_rng();
/// for _ in 0..16 {
///      // on average prints 'a' 4 times, 'b' 8 and 'c' twice.
///      println!("{}", wc.sample(&mut rng));
/// }
/// ```
#[derive(Debug)]
pub struct WeightedChoice<'a, T:'a> {
    items: &'a mut [Weighted<T>],
    weight_range: Range<range::RangeInt<u32>>,
}

impl<'a, T: Clone> WeightedChoice<'a, T> {
    /// Create a new `WeightedChoice`.
    ///
    /// Panics if:
    ///
    /// - `items` is empty
    /// - the total weight is 0
    /// - the total weight is larger than a `u32` can contain.
    pub fn new(items: &'a mut [Weighted<T>]) -> WeightedChoice<'a, T> {
        // strictly speaking, this is subsumed by the total weight == 0 case
        assert!(!items.is_empty(), "WeightedChoice::new called with no items");

        let mut running_total: u32 = 0;

        // we convert the list from individual weights to cumulative
        // weights so we can binary search. This *could* drop elements
        // with weight == 0 as an optimisation.
        for item in items.iter_mut() {
            running_total = match running_total.checked_add(item.weight) {
                Some(n) => n,
                None => panic!("WeightedChoice::new called with a total weight \
                               larger than a u32 can contain")
            };

            item.weight = running_total;
        }
        assert!(running_total != 0, "WeightedChoice::new called with a total weight of 0");

        WeightedChoice {
            items: items,
            // we're likely to be generating numbers in this range
            // relatively often, so might as well cache it
            weight_range: Range::new(0, running_total)
        }
    }
}

impl<'a, T: Clone> Distribution<T> for WeightedChoice<'a, T> {
    fn sample<R: Rng + ?Sized>(&self, rng: &mut R) -> T {
        // we want to find the first element that has cumulative
        // weight > sample_weight, which we do by binary since the
        // cumulative weights of self.items are sorted.

        // choose a weight in [0, total_weight)
        let sample_weight = self.weight_range.sample(rng);

        // short circuit when it's the first item
        if sample_weight < self.items[0].weight {
            return self.items[0].item.clone();
        }

        let mut idx = 0;
        let mut modifier = self.items.len();

        // now we know that every possibility has an element to the
        // left, so we can just search for the last element that has
        // cumulative weight <= sample_weight, then the next one will
        // be "it". (Note that this greatest element will never be the
        // last element of the vector, since sample_weight is chosen
        // in [0, total_weight) and the cumulative weight of the last
        // one is exactly the total weight.)
        while modifier > 1 {
            let i = idx + modifier / 2;
            if self.items[i].weight <= sample_weight {
                // we're small, so look to the right, but allow this
                // exact element still.
                idx = i;
                // we need the `/ 2` to round up otherwise we'll drop
                // the trailing elements when `modifier` is odd.
                modifier += 1;
            } else {
                // otherwise we're too big, so go left. (i.e. do
                // nothing)
            }
            modifier /= 2;
        }
        return self.items[idx + 1].item.clone();
    }
}

/// Sample a random number using the Ziggurat method (specifically the
/// ZIGNOR variant from Doornik 2005). Most of the arguments are
/// directly from the paper:
///
/// * `rng`: source of randomness
/// * `symmetric`: whether this is a symmetric distribution, or one-sided with P(x < 0) = 0.
/// * `X`: the $x_i$ abscissae.
/// * `F`: precomputed values of the PDF at the $x_i$, (i.e. $f(x_i)$)
/// * `F_DIFF`: precomputed values of $f(x_i) - f(x_{i+1})$
/// * `pdf`: the probability density function
/// * `zero_case`: manual sampling from the tail when we chose the
///    bottom box (i.e. i == 0)

// the perf improvement (25-50%) is definitely worth the extra code
// size from force-inlining.
#[cfg(feature="std")]
#[inline(always)]
fn ziggurat<R: Rng + ?Sized, P, Z>(
            rng: &mut R,
            symmetric: bool,
            x_tab: ziggurat_tables::ZigTable,
            f_tab: ziggurat_tables::ZigTable,
            mut pdf: P,
            mut zero_case: Z)
            -> f64 where P: FnMut(f64) -> f64, Z: FnMut(&mut R, f64) -> f64 {
    loop {
        // As an optimisation we re-implement the conversion to a f64.
        // From the remaining 12 most significant bits we use 8 to construct `i`.
        // This saves us generating a whole extra random number, while the added
        // precision of using 64 bits for f64 does not buy us much.
        let bits = rng.next_u64();
        let i = bits as usize & 0xff;

        let u = if symmetric {
            // Convert to a value in the range [2,4) and substract to get [-1,1)
            // We can't convert to an open range directly, that would require
            // substracting `3.0 - EPSILON`, which is not representable.
            // It is possible with an extra step, but an open range does not
            // seem neccesary for the ziggurat algorithm anyway.
            (bits >> 12).into_float_with_exponent(1) - 3.0
        } else {
            // Convert to a value in the range [1,2) and substract to get (0,1)
            (bits >> 12).into_float_with_exponent(0)
            - (1.0 - ::core::f64::EPSILON / 2.0)
        };
        let x = u * x_tab[i];

        let test_x = if symmetric { x.abs() } else {x};

        // algebraically equivalent to |u| < x_tab[i+1]/x_tab[i] (or u < x_tab[i+1]/x_tab[i])
        if test_x < x_tab[i + 1] {
            return x;
        }
        if i == 0 {
            return zero_case(rng, u);
        }
        // algebraically equivalent to f1 + DRanU()*(f0 - f1) < 1
        if f_tab[i + 1] + (f_tab[i] - f_tab[i + 1]) * rng.gen::<f64>() < pdf(x) {
            return x;
        }
    }
}

#[cfg(test)]
mod tests {
    use Rng;
    use mock::StepRng;
    use super::{WeightedChoice, Weighted, Distribution};

    #[test]
    fn test_weighted_choice() {
        // this makes assumptions about the internal implementation of
        // WeightedChoice. It may fail when the implementation in
        // `distributions::range::RangeInt changes.

        macro_rules! t {
            ($items:expr, $expected:expr) => {{
                let mut items = $items;
                let mut total_weight = 0;
                for item in &items { total_weight += item.weight; }

                let wc = WeightedChoice::new(&mut items);
                let expected = $expected;

                // Use extremely large steps between the random numbers, because
                // we test with small ranges and RangeInt is designed to prefer
                // the most significant bits.
                let mut rng = StepRng::new(0, !0 / (total_weight as u64));

                for &val in expected.iter() {
                    assert_eq!(wc.sample(&mut rng), val)
                }
            }}
        }

        t!([Weighted { weight: 1, item: 10}], [10]);

        // skip some
        t!([Weighted { weight: 0, item: 20},
            Weighted { weight: 2, item: 21},
            Weighted { weight: 0, item: 22},
            Weighted { weight: 1, item: 23}],
           [21, 21, 23]);

        // different weights
        t!([Weighted { weight: 4, item: 30},
            Weighted { weight: 3, item: 31}],
           [30, 31, 30, 31, 30, 31, 30]);

        // check that we're binary searching
        // correctly with some vectors of odd
        // length.
        t!([Weighted { weight: 1, item: 40},
            Weighted { weight: 1, item: 41},
            Weighted { weight: 1, item: 42},
            Weighted { weight: 1, item: 43},
            Weighted { weight: 1, item: 44}],
           [40, 41, 42, 43, 44]);
        t!([Weighted { weight: 1, item: 50},
            Weighted { weight: 1, item: 51},
            Weighted { weight: 1, item: 52},
            Weighted { weight: 1, item: 53},
            Weighted { weight: 1, item: 54},
            Weighted { weight: 1, item: 55},
            Weighted { weight: 1, item: 56}],
           [50, 54, 51, 55, 52, 56, 53]);
    }

    #[test]
    fn test_weighted_clone_initialization() {
        let initial : Weighted<u32> = Weighted {weight: 1, item: 1};
        let clone = initial.clone();
        assert_eq!(initial.weight, clone.weight);
        assert_eq!(initial.item, clone.item);
    }

    #[test] #[should_panic]
    fn test_weighted_clone_change_weight() {
        let initial : Weighted<u32> = Weighted {weight: 1, item: 1};
        let mut clone = initial.clone();
        clone.weight = 5;
        assert_eq!(initial.weight, clone.weight);
    }

    #[test] #[should_panic]
    fn test_weighted_clone_change_item() {
        let initial : Weighted<u32> = Weighted {weight: 1, item: 1};
        let mut clone = initial.clone();
        clone.item = 5;
        assert_eq!(initial.item, clone.item);

    }

    #[test] #[should_panic]
    fn test_weighted_choice_no_items() {
        WeightedChoice::<isize>::new(&mut []);
    }
    #[test] #[should_panic]
    fn test_weighted_choice_zero_weight() {
        WeightedChoice::new(&mut [Weighted { weight: 0, item: 0},
                                  Weighted { weight: 0, item: 1}]);
    }
    #[test] #[should_panic]
    fn test_weighted_choice_weight_overflows() {
        let x = ::core::u32::MAX / 2; // x + x + 2 is the overflow
        WeightedChoice::new(&mut [Weighted { weight: x, item: 0 },
                                  Weighted { weight: 1, item: 1 },
                                  Weighted { weight: x, item: 2 },
                                  Weighted { weight: 1, item: 3 }]);
    }
    
    #[test] #[allow(deprecated)]
    fn test_backwards_compat_sample() {
        use distributions::{Sample, IndependentSample};
        
        struct Constant<T> { val: T }
        impl<T: Copy> Sample<T> for Constant<T> {
            fn sample<R: Rng>(&mut self, _: &mut R) -> T { self.val }
        }
        impl<T: Copy> IndependentSample<T> for Constant<T> {
            fn ind_sample<R: Rng>(&self, _: &mut R) -> T { self.val }
        }
        
        let mut sampler = Constant{ val: 293 };
        assert_eq!(sampler.sample(&mut ::test::rng(233)), 293);
        assert_eq!(sampler.ind_sample(&mut ::test::rng(234)), 293);
    }
    
    #[cfg(feature="std")]
    #[test] #[allow(deprecated)]
    fn test_backwards_compat_exp() {
        use distributions::{IndependentSample, Exp};
        let sampler = Exp::new(1.0);
        sampler.ind_sample(&mut ::test::rng(235));
    }
}<|MERGE_RESOLUTION|>--- conflicted
+++ resolved
@@ -17,11 +17,7 @@
 
 use Rng;
 
-<<<<<<< HEAD
-pub use self::float::{Open01, Closed01};
 pub use self::other::Alphanumeric;
-=======
->>>>>>> 7b968e88
 pub use self::range::Range;
 #[cfg(feature="std")]
 pub use self::gamma::{Gamma, ChiSquared, FisherF, StudentT};
