--- conflicted
+++ resolved
@@ -4,15 +4,9 @@
     ret sum;
 }
 
-<<<<<<< HEAD
 fn has_mut_vec(+v: @~[mut int]) -> int {
-    want_slice(*v) //! ERROR illegal borrow unless pure: creating immutable alias to aliasable, mutable memory
-        //!^ NOTE impure due to access to impure function
-=======
-fn has_mut_vec(+v: @[mut int]/~) -> int {
     want_slice(*v) //~ ERROR illegal borrow unless pure: creating immutable alias to aliasable, mutable memory
         //~^ NOTE impure due to access to impure function
->>>>>>> 29eb788b
 }
 
 fn main() {
