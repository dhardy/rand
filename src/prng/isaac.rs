// Copyright 2013 The Rust Project Developers. See the COPYRIGHT
// file at the top-level directory of this distribution and at
// https://rust-lang.org/COPYRIGHT.
//
// Licensed under the Apache License, Version 2.0 <LICENSE-APACHE or
// https://www.apache.org/licenses/LICENSE-2.0> or the MIT license
// <LICENSE-MIT or https://opensource.org/licenses/MIT>, at your
// option. This file may not be copied, modified, or distributed
// except according to those terms.

//! The ISAAC random number generator.

<<<<<<< HEAD
use core::{fmt, slice};
use core::num::Wrapping as w;
use rand_core::{impls, le};
use {Rng, SeedableRng, Error};
=======
use core::slice;
use core::iter::repeat;
use core::num::Wrapping as w;
use core::fmt;

use {Rng, SeedableRng, Rand};
use impls;
>>>>>>> 2c1965bb

#[allow(non_camel_case_types)]
type w32 = w<u32>;

const RAND_SIZE_LEN: usize = 8;
const RAND_SIZE: usize = 1 << RAND_SIZE_LEN;

/// A random number generator that uses the ISAAC algorithm.
///
/// ISAAC stands for "Indirection, Shift, Accumulate, Add, and Count" which are
/// the principal bitwise operations employed. It is the most advanced of a
/// series of array based random number generator designed by Robert Jenkins
/// in 1996[1][2].
///
/// Although ISAAC is designed to be cryptographically secure, its design is not
/// founded in cryptographic theory. Therefore it is _not recommended for_
/// cryptographic purposes. It is however one of the strongest non-cryptograpic
/// RNGs, and that while still being reasonably fast.
///
/// Where fast random numbers are needed which should still be secure, but where
/// speed is more important than absolute (cryptographic) security (e.g. to
/// initialise hashes in the std library), a generator like ISAAC may be a good
/// choice.
///
/// In 2006 an improvement to ISAAC was suggested by Jean-Philippe Aumasson,
/// named ISAAC+[3]. But because the specification is not complete, there is no
/// good implementation, and because the suggested bias may not exist, it is not
/// implemented here.
///
/// ## Overview of the ISAAC algorithm:
/// (in pseudo-code)
///
/// ```text
/// Input: a, b, c, s[256] // state
/// Output: r[256]         // results
///
/// mix(a,i) = a ^ a << 13   if i = 0 mod 4
///            a ^ a >>  6   if i = 1 mod 4
///            a ^ a <<  2   if i = 2 mod 4
///            a ^ a >> 16   if i = 3 mod 4
<<<<<<< HEAD
///
/// c = c + 1
/// b = b + c
///
/// for i in 0..256 {
///     x = s_[i]
///     a = f(a,i) + s[i+128 mod 256]
///     y = a + b + s[x>>2 mod 256]
///     s[i] = y
///     b = x + s[y>>10 mod 256]
///     r[i] = b
/// }
/// ```
///
/// Numbers are generated in blocks of 256. This means the function above only
/// runs once every 256 times you ask for a next random number. In all other
/// circumstances the last element of the results array is returned.
///
/// ISAAC therefore needs a lot of memory, relative to other non-vrypto RNGs.
/// 2 * 256 * 4 = 2 kb to hold the state and results.
///
/// ## References
/// [1]: Bob Jenkins, [*ISAAC: A fast cryptographic random number generator*]
///      (http://burtleburtle.net/bob/rand/isaacafa.html)
///
=======
///
/// c = c + 1
/// b = b + c
///
/// for i in 0..256 {
///     x = s_[i]
///     a = f(a,i) + s[i+128 mod 256]
///     y = a + b + s[x>>2 mod 256]
///     s[i] = y
///     b = x + s[y>>10 mod 256]
///     r[i] = b
/// }
/// ```
///
/// Numbers are generated in blocks of 256. This means the function above only
/// runs once every 256 times you ask for a next random number. In all other
/// circumstances the last element of the results array is returned.
///
/// ISAAC therefore needs a lot of memory, relative to other non-vrypto RNGs.
/// 2 * 256 * 4 = 2 kb to hold the state and results.
///
/// ## References
/// [1]: Bob Jenkins, [*ISAAC: A fast cryptographic random number generator*]
///      (http://burtleburtle.net/bob/rand/isaacafa.html)
///
>>>>>>> 2c1965bb
/// [2]: Bob Jenkins, [*ISAAC and RC4*]
///      (http://burtleburtle.net/bob/rand/isaac.html)
///
/// [3]: Jean-Philippe Aumasson, [*On the pseudo-random generator ISAAC*]
<<<<<<< HEAD
///      (http://eprint.iacr.org/2006/438)
=======
///      (https://eprint.iacr.org/2006/438)
>>>>>>> 2c1965bb
pub struct IsaacRng {
    rsl: [u32; RAND_SIZE],
    mem: [w32; RAND_SIZE],
    a: w32,
    b: w32,
    c: w32,
    index: u32,
}

// Cannot be derived because [u32; 256] does not implement Clone
// FIXME: remove once RFC 2000 gets implemented
impl Clone for IsaacRng {
    fn clone(&self) -> IsaacRng {
        IsaacRng {
            rsl: self.rsl,
            mem: self.mem,
            a: self.a,
            b: self.b,
            c: self.c,
            index: self.index,
        }
    }
}

// Custom Debug implementation that does not expose the internal state
impl fmt::Debug for IsaacRng {
    fn fmt(&self, f: &mut fmt::Formatter) -> fmt::Result {
        write!(f, "IsaacRng {{}}")
    }
}

impl IsaacRng {
    /// Create an ISAAC random number generator using the default
    /// fixed seed.
    pub fn new_unseeded() -> IsaacRng {
        Self::new_from_u64(0)
    }
<<<<<<< HEAD
    
=======

>>>>>>> 2c1965bb
    /// Creates an ISAAC random number generator using an u64 as seed.
    /// If `seed == 0` this will produce the same stream of random numbers as
    /// the reference implementation when used unseeded.
    pub fn new_from_u64(seed: u64) -> IsaacRng {
        let mut key = [w(0); RAND_SIZE];
        key[0] = w(seed as u32);
        key[1] = w((seed >> 32) as u32);
        // Initialize with only one pass.
        // A second pass does not improve the quality here, because all of
        // the seed was already available in the first round.
        // Not doing the second pass has the small advantage that if `seed == 0`
        // this method produces exactly the same state as the reference
        // implementation when used unseeded.
        init(key, 1)
    }

    /// Refills the output buffer (`self.rsl`)
    /// See also the pseudocode desciption of the algorithm at the top of this
    /// file.
    ///
    /// Optimisations used (similar to the reference implementation):
    /// - The loop is unrolled 4 times, once for every constant of mix().
    /// - The contents of the main loop are moved to a function `rngstep`, to
    ///   reduce code duplication.
    /// - We use local variables for a and b, which helps with optimisations.
    /// - We split the main loop in two, one that operates over 0..128 and one
    ///   over 128..256. This way we can optimise out the addition and modulus
    ///   from `s[i+128 mod 256]`.
    /// - We maintain one index `i` and add `m` or `m2` as base (m2 for the
    ///   `s[i+128 mod 256]`), relying on the optimizer to turn it into pointer
    ///   arithmetic.
    /// - We fill `rsl` backwards. The reference implementation reads values
    ///   from `rsl` in reverse. We read them in the normal direction, to make
    ///   `fill_bytes` a memcopy. To maintain compatibility we fill in reverse.
    fn isaac(&mut self) {
        self.c += w(1);
        // abbreviations
        let mut a = self.a;
        let mut b = self.b + self.c;
        const MIDPOINT: usize = RAND_SIZE / 2;

        #[inline]
        fn ind(mem:&[w32; RAND_SIZE], v: w32, amount: usize) -> w32 {
            let index = (v >> amount).0 as usize % RAND_SIZE;
            mem[index]
        }

        #[inline]
        fn rngstep(ctx: &mut IsaacRng,
                   mix: w32,
                   a: &mut w32,
                   b: &mut w32,
                   base: usize,
                   m: usize,
                   m2: usize) {
            let x = ctx.mem[base + m];
            *a = mix + ctx.mem[base + m2];
            let y = *a + *b + ind(&ctx.mem, x, 2);
            ctx.mem[base + m] = y;
            *b = x + ind(&ctx.mem, y, 2 + RAND_SIZE_LEN);
            ctx.rsl[RAND_SIZE - 1 - base - m] = (*b).0;
        }

        let mut m = 0;
        let mut m2 = MIDPOINT;
        for i in (0..MIDPOINT/4).map(|i| i * 4) {
            rngstep(self, a ^ (a << 13), &mut a, &mut b, i + 0, m, m2);
            rngstep(self, a ^ (a >> 6 ),  &mut a, &mut b, i + 1, m, m2);
            rngstep(self, a ^ (a << 2 ),  &mut a, &mut b, i + 2, m, m2);
            rngstep(self, a ^ (a >> 16),  &mut a, &mut b, i + 3, m, m2);
        }

        m = MIDPOINT;
        m2 = 0;
        for i in (0..MIDPOINT/4).map(|i| i * 4) {
            rngstep(self, a ^ (a << 13), &mut a, &mut b, i + 0, m, m2);
            rngstep(self, a ^ (a >> 6 ),  &mut a, &mut b, i + 1, m, m2);
            rngstep(self, a ^ (a << 2 ),  &mut a, &mut b, i + 2, m, m2);
            rngstep(self, a ^ (a >> 16),  &mut a, &mut b, i + 3, m, m2);
        }

        self.a = a;
        self.b = b;
        self.index = 0;
    }
}

impl Rng for IsaacRng {
    #[inline]
    fn next_u32(&mut self) -> u32 {
        // Using a local variable for `index`, and checking the size avoids a
        // bounds check later on.
        let mut index = self.index as usize;
        if index >= RAND_SIZE {
            self.isaac();
            index = 0;
        }

        let value = self.rsl[index];
        self.index += 1;
        value
    }

    #[inline]
    fn next_u64(&mut self) -> u64 {
        impls::next_u64_via_u32(self)
    }
<<<<<<< HEAD

    #[cfg(feature = "i128_support")]
    fn next_u128(&mut self) -> u128 {
        impls::next_u128_via_u64(self)
    }

    fn fill_bytes(&mut self, dest: &mut [u8]) {
        let mut read_len = 0;
        while read_len < dest.len() {
            if self.index as usize >= RAND_SIZE {
                self.isaac();
            }

            let (consumed_u32, filled_u8) =
                impls::fill_via_u32_chunks(&mut self.rsl[(self.index as usize)..],
                                           &mut dest[read_len..]);

            self.index += consumed_u32 as u32;
            read_len += filled_u8;
        }
    }

    fn try_fill(&mut self, dest: &mut [u8]) -> Result<(), Error> {
        Ok(self.fill_bytes(dest))
=======


    fn fill_bytes(&mut self, dest: &mut [u8]) {
        let mut read_len = 0;
        while read_len < dest.len() {
            if self.index as usize >= RAND_SIZE {
                self.isaac();
            }

            let (consumed_u32, filled_u8) =
                impls::fill_via_u32_chunks(&mut self.rsl[(self.index as usize)..],
                                           &mut dest[read_len..]);

            self.index += consumed_u32 as u32;
            read_len += filled_u8;
        }
>>>>>>> 2c1965bb
    }
}

/// Creates a new ISAAC random number generator.
///
/// The author Bob Jenkins describes how to best initialize ISAAC here:
/// https://rt.cpan.org/Public/Bug/Display.html?id=64324
/// The answer is included here just in case:
///
/// "No, you don't need a full 8192 bits of seed data. Normal key sizes will do
/// fine, and they should have their expected strength (eg a 40-bit key will
/// take as much time to brute force as 40-bit keys usually will). You could
/// fill the remainder with 0, but set the last array element to the length of
/// the key provided (to distinguish keys that differ only by different amounts
/// of 0 padding). You do still need to call randinit() to make sure the initial
/// state isn't uniform-looking."
/// "After publishing ISAAC, I wanted to limit the key to half the size of r[],
/// and repeat it twice. That would have made it hard to provide a key that sets
/// the whole internal state to anything convenient. But I'd already published
/// it."
///
/// And his answer to the question "For my code, would repeating the key over
/// and over to fill 256 integers be a better solution than zero-filling, or
/// would they essentially be the same?":
/// "If the seed is under 32 bytes, they're essentially the same, otherwise
/// repeating the seed would be stronger. randinit() takes a chunk of 32 bytes,
/// mixes it, and combines that with the next 32 bytes, et cetera. Then loops
/// over all the elements the same way a second time."
#[inline]
fn init(mut mem: [w32; RAND_SIZE], rounds: u32) -> IsaacRng {
    // These numbers are the result of initializing a...h with the
    // fractional part of the golden ratio in binary (0x9e3779b9)
    // and applying mix() 4 times.
    let mut a = w(0x1367df5a);
    let mut b = w(0x95d90059);
    let mut c = w(0xc3163e4b);
    let mut d = w(0x0f421ad8);
    let mut e = w(0xd92a4a78);
    let mut f = w(0xa51a3c49);
    let mut g = w(0xc4efea1b);
    let mut h = w(0x30609119);

    // Normally this should do two passes, to make all of the seed effect all
    // of `mem`
    for _ in 0..rounds {
        for i in (0..RAND_SIZE/8).map(|i| i * 8) {
            a += mem[i  ]; b += mem[i+1];
            c += mem[i+2]; d += mem[i+3];
            e += mem[i+4]; f += mem[i+5];
            g += mem[i+6]; h += mem[i+7];
            mix(&mut a, &mut b, &mut c, &mut d,
                &mut e, &mut f, &mut g, &mut h);
            mem[i  ] = a; mem[i+1] = b;
            mem[i+2] = c; mem[i+3] = d;
            mem[i+4] = e; mem[i+5] = f;
            mem[i+6] = g; mem[i+7] = h;
        }
    }

    let mut rng = IsaacRng {
        rsl: [0; RAND_SIZE],
        mem: mem,
        a: w(0),
        b: w(0),
        c: w(0),
        index: 0,
    };

    // Prepare the first set of results
    rng.isaac();
    rng
<<<<<<< HEAD
}

fn mix(a: &mut w32, b: &mut w32, c: &mut w32, d: &mut w32,
       e: &mut w32, f: &mut w32, g: &mut w32, h: &mut w32) {
    *a ^= *b << 11; *d += *a; *b += *c;
    *b ^= *c >> 2;  *e += *b; *c += *d;
    *c ^= *d << 8;  *f += *c; *d += *e;
    *d ^= *e >> 16; *g += *d; *e += *f;
    *e ^= *f << 10; *h += *e; *f += *g;
    *f ^= *g >> 4;  *a += *f; *g += *h;
    *g ^= *h << 8;  *b += *g; *h += *a;
    *h ^= *a >> 9;  *c += *h; *a += *b;
}

impl SeedableRng for IsaacRng {
    type Seed = [u8; 32];

    fn from_seed(seed: Self::Seed) -> Self {
        let mut seed_u32 = [0u32; 8];
        le::read_u32_into(&seed, &mut seed_u32);
        let mut seed_extended = [w(0); RAND_SIZE];
        for (x, y) in seed_extended.iter_mut().zip(seed_u32.iter()) {
            *x = w(*y);
        }
        init(seed_extended, 2)
=======
}

fn mix(a: &mut w32, b: &mut w32, c: &mut w32, d: &mut w32,
       e: &mut w32, f: &mut w32, g: &mut w32, h: &mut w32) {
    *a ^= *b << 11; *d += *a; *b += *c;
    *b ^= *c >> 2;  *e += *b; *c += *d;
    *c ^= *d << 8;  *f += *c; *d += *e;
    *d ^= *e >> 16; *g += *d; *e += *f;
    *e ^= *f << 10; *h += *e; *f += *g;
    *f ^= *g >> 4;  *a += *f; *g += *h;
    *g ^= *h << 8;  *b += *g; *h += *a;
    *h ^= *a >> 9;  *c += *h; *a += *b;
}

impl Rand for IsaacRng {
    fn rand<R: Rng>(other: &mut R) -> IsaacRng {
        let mut key = [w(0); RAND_SIZE];
        unsafe {
            let ptr = key.as_mut_ptr() as *mut u8;

            let slice = slice::from_raw_parts_mut(ptr, RAND_SIZE * 4);
            other.fill_bytes(slice);
        }

        init(key, 2)
>>>>>>> 2c1965bb
    }

<<<<<<< HEAD
    fn from_rng<R: Rng>(mut other: R) -> Result<Self, Error> {
        // Custom `from_rng` implementations that fills the entire state
        let mut seed = [w(0u32); RAND_SIZE];
        unsafe {
            let ptr = seed.as_mut_ptr() as *mut u8;

            let slice = slice::from_raw_parts_mut(ptr, RAND_SIZE * 4);
            other.try_fill(slice)?;
        }
        for i in seed.iter_mut() {
            *i = w(i.0.to_le());
        }

        Ok(init(seed, 2))
=======
impl<'a> SeedableRng<&'a [u32]> for IsaacRng {
    fn reseed(&mut self, seed: &'a [u32]) {
        *self = Self::from_seed(seed);
    }
    /// Create an ISAAC random number generator with a seed. This can
    /// be any length, although the maximum number of elements used is
    /// 256 and any more will be silently ignored. A generator
    /// constructed with a given seed will generate the same sequence
    /// of values as all other generators constructed with that seed.
    fn from_seed(seed: &'a [u32]) -> IsaacRng {
        let mut key = [w(0); RAND_SIZE];

        // make the seed into [seed[0], seed[1], ..., seed[seed.len()
        // - 1], 0, 0, ...], to fill `key`.
        let seed_iter = seed.iter().map(|&x| x).chain(repeat(0u32));

        for (rsl_elem, seed_elem) in key.iter_mut().zip(seed_iter) {
            *rsl_elem = w(seed_elem);
        }

        init(key, 2)
>>>>>>> 2c1965bb
    }
}

#[cfg(test)]
mod test {
    use {Rng, SeedableRng};
    use super::IsaacRng;

    #[test]
    fn test_isaac_construction() {
<<<<<<< HEAD
        // Test that various construction techniques produce a working RNG.
        /* TODO: from_hashable
        let mut rng1 = IsaacRng::from_hashable("some weak seed");
        rng1.next_u32();
        */

        let seed = [1,0,0,0, 23,0,0,0, 200,1,0,0, 210,30,0,0, 0,0,0,0, 0,0,0,0, 0,0,0,0, 0,0,0,0];
        let mut rng2 = IsaacRng::from_seed(seed);
        assert_eq!(rng2.next_u32(), 2869442790);

        let mut rng3 = IsaacRng::from_rng(&mut rng2).unwrap();
        assert_eq!(rng3.next_u32(), 3094074039);
    }

    #[test]
    fn test_isaac_true_values() {
        let seed = [1,0,0,0, 23,0,0,0, 200,1,0,0, 210,30,0,0, 57,48,0,0, 0,0,0,0, 0,0,0,0, 0,0,0,0];
        let mut rng1 = IsaacRng::from_seed(seed);
        // Regression test that isaac is actually using the above vector
        let v = (0..10).map(|_| rng1.next_u32()).collect::<Vec<_>>();
        assert_eq!(v,
                   vec!(2558573138, 873787463, 263499565, 2103644246,
                        3595684709, 4203127393, 264982119, 2765226902,
                        2737944514, 3900253796));

        let seed = [57,48,0,0, 50,9,1,0, 49,212,0,0, 148,38,0,0, 0,0,0,0, 0,0,0,0, 0,0,0,0, 0,0,0,0];
        let mut rng2 = IsaacRng::from_seed(seed);
        // skip forward to the 10000th number
        for _ in 0..10000 { rng2.next_u32(); }

        let v = (0..10).map(|_| rng2.next_u32()).collect::<Vec<_>>();
        assert_eq!(v,
                   vec!(3676831399, 3183332890, 2834741178, 3854698763,
                        2717568474, 1576568959, 3507990155, 179069555,
                        141456972, 2478885421));
    }

    #[test]
    fn test_isaac_true_bytes() {
        let seed = [1,0,0,0, 23,0,0,0, 200,1,0,0, 210,30,0,0, 57,48,0,0, 0,0,0,0, 0,0,0,0, 0,0,0,0];
        let mut rng1 = IsaacRng::from_seed(seed);
        let mut buf = [0u8; 32];
        rng1.fill_bytes(&mut buf);
        // Same as first values in test_isaac_true_values as bytes in LE order
        assert_eq!(buf,
                   [82, 186, 128, 152, 71, 240, 20, 52,
                    45, 175, 180, 15, 86, 16, 99, 125,
                    101, 203, 81, 214, 97, 162, 134, 250,
                    103, 78, 203, 15, 150, 3, 210, 164]);
    }
    
    #[test]
    fn test_isaac_new_uninitialized() {
        // Compare the results from initializing `IsaacRng` with
        // `new_from_u64(0)`, to make sure it is the same as the reference
        // implementation when used uninitialized.
        // Note: We only test the first 16 integers, not the full 256 of the
        // first block.
        let mut rng = IsaacRng::new_from_u64(0);
        let vec = (0..16).map(|_| rng.next_u32()).collect::<Vec<_>>();
        let expected: [u32; 16] = [
            0x71D71FD2, 0xB54ADAE7, 0xD4788559, 0xC36129FA,
            0x21DC1EA9, 0x3CB879CA, 0xD83B237F, 0xFA3CE5BD,
            0x8D048509, 0xD82E9489, 0xDB452848, 0xCA20E846,
            0x500F972E, 0x0EEFF940, 0x00D6B993, 0xBC12C17F];
        assert_eq!(vec, expected);
    }

    #[test]
    fn test_isaac_clone() {
        let seed = [1,0,0,0, 23,0,0,0, 200,1,0,0, 210,30,0,0, 0,0,0,0, 0,0,0,0, 0,0,0,0, 0,0,0,0];
        let mut rng1 = IsaacRng::from_seed(seed);
        let mut rng2 = rng1.clone();
        for _ in 0..16 {
            assert_eq!(rng1.next_u32(), rng2.next_u32());
=======
        let seed = [1, 23, 456, 7890, 0, 0, 0, 0];
        let mut rng1 = IsaacRng::from_seed(&seed);
        assert_eq!(rng1.next_u32(), 2869442790);

        /* FIXME: enable once `from_rng` has landed
        let mut rng2 = IsaacRng::from_rng(&mut rng1).unwrap();
        assert_eq!(rng1.next_u32(), 3094074039);
        */
    }

    #[test]
    fn test_isaac_true_values_32() {
        let seed: &[_] = &[1, 23, 456, 7890, 12345];
        let mut rng1: IsaacRng = SeedableRng::from_seed(seed);
        let mut results = [0u32; 10];
        for i in results.iter_mut() { *i = rng1.next_u32(); }
        let expected = [
            2558573138, 873787463, 263499565, 2103644246, 3595684709,
            4203127393, 264982119, 2765226902, 2737944514, 3900253796];
        assert_eq!(results, expected);

        let seed: &[_] = &[12345, 67890, 54321, 9876];
        let mut rng2: IsaacRng = SeedableRng::from_seed(seed);
        // skip forward to the 10000th number
        for _ in 0..10000 { rng2.next_u32(); }

        for i in results.iter_mut() { *i = rng2.next_u32(); }
        let expected = [
            3676831399, 3183332890, 2834741178, 3854698763, 2717568474,
            1576568959, 3507990155, 179069555, 141456972, 2478885421];
        assert_eq!(results, expected);
    }

    #[test]
    fn test_isaac_true_values_64() {
        // As above, using little-endian versions of above values
        let seed: &[_] = &[1, 23, 456, 7890, 12345];
        let mut rng: IsaacRng = SeedableRng::from_seed(seed);
        let mut results = [0u64; 5];
        for i in results.iter_mut() { *i = rng.next_u64(); }
        let expected = [
            3752888579798383186, 9035083239252078381,18052294697452424037,
            11876559110374379111, 16751462502657800130];
        assert_eq!(results, expected);
    }

    #[test]
    fn test_isaac_true_bytes() {
        let seed: &[_] = &[1, 23, 456, 7890, 12345];
        let mut rng = IsaacRng::from_seed(seed);
        let mut results = [0u8; 32];
        rng.fill_bytes(&mut results);
        // Same as first values in test_isaac_true_values as bytes in LE order
        let expected = [82, 186, 128, 152, 71, 240, 20, 52,
                        45, 175, 180, 15, 86, 16, 99, 125,
                        101, 203, 81, 214, 97, 162, 134, 250,
                        103, 78, 203, 15, 150, 3, 210, 164];
        assert_eq!(results, expected);
    }

    #[test]
    fn test_isaac_new_uninitialized() {
        // Compare the results from initializing `IsaacRng` with
        // `new_from_u64(0)`, to make sure it is the same as the reference
        // implementation when used uninitialized.
        // Note: We only test the first 16 integers, not the full 256 of the
        // first block.
        let mut rng = IsaacRng::new_from_u64(0);
        let mut results = [0u32; 16];
        for i in results.iter_mut() { *i = rng.next_u32(); }
        let expected: [u32; 16] = [
            0x71D71FD2, 0xB54ADAE7, 0xD4788559, 0xC36129FA,
            0x21DC1EA9, 0x3CB879CA, 0xD83B237F, 0xFA3CE5BD,
            0x8D048509, 0xD82E9489, 0xDB452848, 0xCA20E846,
            0x500F972E, 0x0EEFF940, 0x00D6B993, 0xBC12C17F];
        assert_eq!(results, expected);
    }

    #[test]
    fn test_isaac_clone() {
        let seed: &[_] = &[1, 23, 456, 7890, 12345];
        let mut rng: IsaacRng = SeedableRng::from_seed(seed);
        let mut clone = rng.clone();
        for _ in 0..16 {
            assert_eq!(rng.next_u64(), clone.next_u64());
>>>>>>> 2c1965bb
        }
    }
}<|MERGE_RESOLUTION|>--- conflicted
+++ resolved
@@ -10,20 +10,10 @@
 
 //! The ISAAC random number generator.
 
-<<<<<<< HEAD
 use core::{fmt, slice};
 use core::num::Wrapping as w;
 use rand_core::{impls, le};
 use {Rng, SeedableRng, Error};
-=======
-use core::slice;
-use core::iter::repeat;
-use core::num::Wrapping as w;
-use core::fmt;
-
-use {Rng, SeedableRng, Rand};
-use impls;
->>>>>>> 2c1965bb
 
 #[allow(non_camel_case_types)]
 type w32 = w<u32>;
@@ -64,7 +54,6 @@
 ///            a ^ a >>  6   if i = 1 mod 4
 ///            a ^ a <<  2   if i = 2 mod 4
 ///            a ^ a >> 16   if i = 3 mod 4
-<<<<<<< HEAD
 ///
 /// c = c + 1
 /// b = b + c
@@ -90,42 +79,11 @@
 /// [1]: Bob Jenkins, [*ISAAC: A fast cryptographic random number generator*]
 ///      (http://burtleburtle.net/bob/rand/isaacafa.html)
 ///
-=======
-///
-/// c = c + 1
-/// b = b + c
-///
-/// for i in 0..256 {
-///     x = s_[i]
-///     a = f(a,i) + s[i+128 mod 256]
-///     y = a + b + s[x>>2 mod 256]
-///     s[i] = y
-///     b = x + s[y>>10 mod 256]
-///     r[i] = b
-/// }
-/// ```
-///
-/// Numbers are generated in blocks of 256. This means the function above only
-/// runs once every 256 times you ask for a next random number. In all other
-/// circumstances the last element of the results array is returned.
-///
-/// ISAAC therefore needs a lot of memory, relative to other non-vrypto RNGs.
-/// 2 * 256 * 4 = 2 kb to hold the state and results.
-///
-/// ## References
-/// [1]: Bob Jenkins, [*ISAAC: A fast cryptographic random number generator*]
-///      (http://burtleburtle.net/bob/rand/isaacafa.html)
-///
->>>>>>> 2c1965bb
 /// [2]: Bob Jenkins, [*ISAAC and RC4*]
 ///      (http://burtleburtle.net/bob/rand/isaac.html)
 ///
 /// [3]: Jean-Philippe Aumasson, [*On the pseudo-random generator ISAAC*]
-<<<<<<< HEAD
-///      (http://eprint.iacr.org/2006/438)
-=======
 ///      (https://eprint.iacr.org/2006/438)
->>>>>>> 2c1965bb
 pub struct IsaacRng {
     rsl: [u32; RAND_SIZE],
     mem: [w32; RAND_SIZE],
@@ -163,11 +121,7 @@
     pub fn new_unseeded() -> IsaacRng {
         Self::new_from_u64(0)
     }
-<<<<<<< HEAD
-    
-=======
-
->>>>>>> 2c1965bb
+
     /// Creates an ISAAC random number generator using an u64 as seed.
     /// If `seed == 0` this will produce the same stream of random numbers as
     /// the reference implementation when used unseeded.
@@ -275,7 +229,6 @@
     fn next_u64(&mut self) -> u64 {
         impls::next_u64_via_u32(self)
     }
-<<<<<<< HEAD
 
     #[cfg(feature = "i128_support")]
     fn next_u128(&mut self) -> u128 {
@@ -300,24 +253,6 @@
 
     fn try_fill(&mut self, dest: &mut [u8]) -> Result<(), Error> {
         Ok(self.fill_bytes(dest))
-=======
-
-
-    fn fill_bytes(&mut self, dest: &mut [u8]) {
-        let mut read_len = 0;
-        while read_len < dest.len() {
-            if self.index as usize >= RAND_SIZE {
-                self.isaac();
-            }
-
-            let (consumed_u32, filled_u8) =
-                impls::fill_via_u32_chunks(&mut self.rsl[(self.index as usize)..],
-                                           &mut dest[read_len..]);
-
-            self.index += consumed_u32 as u32;
-            read_len += filled_u8;
-        }
->>>>>>> 2c1965bb
     }
 }
 
@@ -389,7 +324,6 @@
     // Prepare the first set of results
     rng.isaac();
     rng
-<<<<<<< HEAD
 }
 
 fn mix(a: &mut w32, b: &mut w32, c: &mut w32, d: &mut w32,
@@ -415,36 +349,8 @@
             *x = w(*y);
         }
         init(seed_extended, 2)
-=======
-}
-
-fn mix(a: &mut w32, b: &mut w32, c: &mut w32, d: &mut w32,
-       e: &mut w32, f: &mut w32, g: &mut w32, h: &mut w32) {
-    *a ^= *b << 11; *d += *a; *b += *c;
-    *b ^= *c >> 2;  *e += *b; *c += *d;
-    *c ^= *d << 8;  *f += *c; *d += *e;
-    *d ^= *e >> 16; *g += *d; *e += *f;
-    *e ^= *f << 10; *h += *e; *f += *g;
-    *f ^= *g >> 4;  *a += *f; *g += *h;
-    *g ^= *h << 8;  *b += *g; *h += *a;
-    *h ^= *a >> 9;  *c += *h; *a += *b;
-}
-
-impl Rand for IsaacRng {
-    fn rand<R: Rng>(other: &mut R) -> IsaacRng {
-        let mut key = [w(0); RAND_SIZE];
-        unsafe {
-            let ptr = key.as_mut_ptr() as *mut u8;
-
-            let slice = slice::from_raw_parts_mut(ptr, RAND_SIZE * 4);
-            other.fill_bytes(slice);
-        }
-
-        init(key, 2)
->>>>>>> 2c1965bb
-    }
-
-<<<<<<< HEAD
+    }
+
     fn from_rng<R: Rng>(mut other: R) -> Result<Self, Error> {
         // Custom `from_rng` implementations that fills the entire state
         let mut seed = [w(0u32); RAND_SIZE];
@@ -459,29 +365,6 @@
         }
 
         Ok(init(seed, 2))
-=======
-impl<'a> SeedableRng<&'a [u32]> for IsaacRng {
-    fn reseed(&mut self, seed: &'a [u32]) {
-        *self = Self::from_seed(seed);
-    }
-    /// Create an ISAAC random number generator with a seed. This can
-    /// be any length, although the maximum number of elements used is
-    /// 256 and any more will be silently ignored. A generator
-    /// constructed with a given seed will generate the same sequence
-    /// of values as all other generators constructed with that seed.
-    fn from_seed(seed: &'a [u32]) -> IsaacRng {
-        let mut key = [w(0); RAND_SIZE];
-
-        // make the seed into [seed[0], seed[1], ..., seed[seed.len()
-        // - 1], 0, 0, ...], to fill `key`.
-        let seed_iter = seed.iter().map(|&x| x).chain(repeat(0u32));
-
-        for (rsl_elem, seed_elem) in key.iter_mut().zip(seed_iter) {
-            *rsl_elem = w(seed_elem);
-        }
-
-        init(key, 2)
->>>>>>> 2c1965bb
     }
 }
 
@@ -492,7 +375,6 @@
 
     #[test]
     fn test_isaac_construction() {
-<<<<<<< HEAD
         // Test that various construction techniques produce a working RNG.
         /* TODO: from_hashable
         let mut rng1 = IsaacRng::from_hashable("some weak seed");
@@ -511,78 +393,6 @@
     fn test_isaac_true_values() {
         let seed = [1,0,0,0, 23,0,0,0, 200,1,0,0, 210,30,0,0, 57,48,0,0, 0,0,0,0, 0,0,0,0, 0,0,0,0];
         let mut rng1 = IsaacRng::from_seed(seed);
-        // Regression test that isaac is actually using the above vector
-        let v = (0..10).map(|_| rng1.next_u32()).collect::<Vec<_>>();
-        assert_eq!(v,
-                   vec!(2558573138, 873787463, 263499565, 2103644246,
-                        3595684709, 4203127393, 264982119, 2765226902,
-                        2737944514, 3900253796));
-
-        let seed = [57,48,0,0, 50,9,1,0, 49,212,0,0, 148,38,0,0, 0,0,0,0, 0,0,0,0, 0,0,0,0, 0,0,0,0];
-        let mut rng2 = IsaacRng::from_seed(seed);
-        // skip forward to the 10000th number
-        for _ in 0..10000 { rng2.next_u32(); }
-
-        let v = (0..10).map(|_| rng2.next_u32()).collect::<Vec<_>>();
-        assert_eq!(v,
-                   vec!(3676831399, 3183332890, 2834741178, 3854698763,
-                        2717568474, 1576568959, 3507990155, 179069555,
-                        141456972, 2478885421));
-    }
-
-    #[test]
-    fn test_isaac_true_bytes() {
-        let seed = [1,0,0,0, 23,0,0,0, 200,1,0,0, 210,30,0,0, 57,48,0,0, 0,0,0,0, 0,0,0,0, 0,0,0,0];
-        let mut rng1 = IsaacRng::from_seed(seed);
-        let mut buf = [0u8; 32];
-        rng1.fill_bytes(&mut buf);
-        // Same as first values in test_isaac_true_values as bytes in LE order
-        assert_eq!(buf,
-                   [82, 186, 128, 152, 71, 240, 20, 52,
-                    45, 175, 180, 15, 86, 16, 99, 125,
-                    101, 203, 81, 214, 97, 162, 134, 250,
-                    103, 78, 203, 15, 150, 3, 210, 164]);
-    }
-    
-    #[test]
-    fn test_isaac_new_uninitialized() {
-        // Compare the results from initializing `IsaacRng` with
-        // `new_from_u64(0)`, to make sure it is the same as the reference
-        // implementation when used uninitialized.
-        // Note: We only test the first 16 integers, not the full 256 of the
-        // first block.
-        let mut rng = IsaacRng::new_from_u64(0);
-        let vec = (0..16).map(|_| rng.next_u32()).collect::<Vec<_>>();
-        let expected: [u32; 16] = [
-            0x71D71FD2, 0xB54ADAE7, 0xD4788559, 0xC36129FA,
-            0x21DC1EA9, 0x3CB879CA, 0xD83B237F, 0xFA3CE5BD,
-            0x8D048509, 0xD82E9489, 0xDB452848, 0xCA20E846,
-            0x500F972E, 0x0EEFF940, 0x00D6B993, 0xBC12C17F];
-        assert_eq!(vec, expected);
-    }
-
-    #[test]
-    fn test_isaac_clone() {
-        let seed = [1,0,0,0, 23,0,0,0, 200,1,0,0, 210,30,0,0, 0,0,0,0, 0,0,0,0, 0,0,0,0, 0,0,0,0];
-        let mut rng1 = IsaacRng::from_seed(seed);
-        let mut rng2 = rng1.clone();
-        for _ in 0..16 {
-            assert_eq!(rng1.next_u32(), rng2.next_u32());
-=======
-        let seed = [1, 23, 456, 7890, 0, 0, 0, 0];
-        let mut rng1 = IsaacRng::from_seed(&seed);
-        assert_eq!(rng1.next_u32(), 2869442790);
-
-        /* FIXME: enable once `from_rng` has landed
-        let mut rng2 = IsaacRng::from_rng(&mut rng1).unwrap();
-        assert_eq!(rng1.next_u32(), 3094074039);
-        */
-    }
-
-    #[test]
-    fn test_isaac_true_values_32() {
-        let seed: &[_] = &[1, 23, 456, 7890, 12345];
-        let mut rng1: IsaacRng = SeedableRng::from_seed(seed);
         let mut results = [0u32; 10];
         for i in results.iter_mut() { *i = rng1.next_u32(); }
         let expected = [
@@ -590,8 +400,8 @@
             4203127393, 264982119, 2765226902, 2737944514, 3900253796];
         assert_eq!(results, expected);
 
-        let seed: &[_] = &[12345, 67890, 54321, 9876];
-        let mut rng2: IsaacRng = SeedableRng::from_seed(seed);
+        let seed = [57,48,0,0, 50,9,1,0, 49,212,0,0, 148,38,0,0, 0,0,0,0, 0,0,0,0, 0,0,0,0, 0,0,0,0];
+        let mut rng2 = IsaacRng::from_seed(seed);
         // skip forward to the 10000th number
         for _ in 0..10000 { rng2.next_u32(); }
 
@@ -605,8 +415,8 @@
     #[test]
     fn test_isaac_true_values_64() {
         // As above, using little-endian versions of above values
-        let seed: &[_] = &[1, 23, 456, 7890, 12345];
-        let mut rng: IsaacRng = SeedableRng::from_seed(seed);
+        let seed = IsaacRng::from_seed(seed);
+        let mut rng = IsaacRng::from_seed(seed);
         let mut results = [0u64; 5];
         for i in results.iter_mut() { *i = rng.next_u64(); }
         let expected = [
@@ -617,7 +427,7 @@
 
     #[test]
     fn test_isaac_true_bytes() {
-        let seed: &[_] = &[1, 23, 456, 7890, 12345];
+        let seed = [1,0,0,0, 23,0,0,0, 200,1,0,0, 210,30,0,0, 57,48,0,0, 0,0,0,0, 0,0,0,0, 0,0,0,0];
         let mut rng = IsaacRng::from_seed(seed);
         let mut results = [0u8; 32];
         rng.fill_bytes(&mut results);
@@ -649,12 +459,11 @@
 
     #[test]
     fn test_isaac_clone() {
-        let seed: &[_] = &[1, 23, 456, 7890, 12345];
-        let mut rng: IsaacRng = SeedableRng::from_seed(seed);
-        let mut clone = rng.clone();
+        let seed = [1,0,0,0, 23,0,0,0, 200,1,0,0, 210,30,0,0, 0,0,0,0, 0,0,0,0, 0,0,0,0, 0,0,0,0];
+        let mut rng1 = IsaacRng::from_seed(seed);
+        let mut rng2 = rng1.clone();
         for _ in 0..16 {
-            assert_eq!(rng.next_u64(), clone.next_u64());
->>>>>>> 2c1965bb
+            assert_eq!(rng1.next_u32(), rng2.next_u32());
         }
     }
 }