// Copyright 2013 The Rust Project Developers. See the COPYRIGHT
// file at the top-level directory of this distribution and at
// https://rust-lang.org/COPYRIGHT.
//
// Licensed under the Apache License, Version 2.0 <LICENSE-APACHE or
// https://www.apache.org/licenses/LICENSE-2.0> or the MIT license
// <LICENSE-MIT or https://opensource.org/licenses/MIT>, at your
// option. This file may not be copied, modified, or distributed
// except according to those terms.

//! The ISAAC-64 random number generator.

use core::{fmt, slice};
use core::num::Wrapping as w;
use rand_core::{impls, le};
use {Rng, SeedableRng, Error};

<<<<<<< HEAD
=======
use {Rng, SeedableRng, Rand};
use impls;

>>>>>>> 2c1965bb
#[allow(non_camel_case_types)]
type w64 = w<u64>;

const RAND_SIZE_LEN: usize = 8;
const RAND_SIZE: usize = 1 << RAND_SIZE_LEN;

/// A random number generator that uses ISAAC-64, the 64-bit variant of the
/// ISAAC algorithm.
<<<<<<< HEAD
///
/// ISAAC stands for "Indirection, Shift, Accumulate, Add, and Count" which are
/// the principal bitwise operations employed. It is the most advanced of a
/// series of array based random number generator designed by Robert Jenkins
/// in 1996[1].
///
/// Although ISAAC is designed to be cryptographically secure, its design is not
/// founded in cryptographic theory. Therefore it is _not recommended for_
/// cryptographic purposes. It is however one of the strongest non-cryptograpic
/// RNGs, and that while still being reasonably fast.
///
/// ISAAC-64 is mostly similar to ISAAC. Because it operates on 64-bit integers
/// instead of 32-bit, it uses twice as much memory to hold its state and
/// results. Also it uses different constants for shifts and indirect indexing,
/// optimized to give good results for 64bit arithmetic.
///
/// ## Overview of the ISAAC-64 algorithm:
/// (in pseudo-code)
///
/// ```text
/// Input: a, b, c, s[256] // state
/// Output: r[256] // results
///
/// mix(a,i) = !(a ^ a << 21)  if i = 0 mod 4
///              a ^ a >>  5   if i = 1 mod 4
///              a ^ a << 12   if i = 2 mod 4
///              a ^ a >> 33   if i = 3 mod 4
///
=======
///
/// ISAAC stands for "Indirection, Shift, Accumulate, Add, and Count" which are
/// the principal bitwise operations employed. It is the most advanced of a
/// series of array based random number generator designed by Robert Jenkins
/// in 1996[1].
///
/// Although ISAAC is designed to be cryptographically secure, its design is not
/// founded in cryptographic theory. Therefore it is _not recommended for_
/// cryptographic purposes. It is however one of the strongest non-cryptograpic
/// RNGs, and that while still being reasonably fast.
///
/// ISAAC-64 is mostly similar to ISAAC. Because it operates on 64-bit integers
/// instead of 32-bit, it uses twice as much memory to hold its state and
/// results. Also it uses different constants for shifts and indirect indexing,
/// optimized to give good results for 64bit arithmetic.
///
/// ## Overview of the ISAAC-64 algorithm:
/// (in pseudo-code)
///
/// ```text
/// Input: a, b, c, s[256] // state
/// Output: r[256] // results
///
/// mix(a,i) = !(a ^ a << 21)  if i = 0 mod 4
///              a ^ a >>  5   if i = 1 mod 4
///              a ^ a << 12   if i = 2 mod 4
///              a ^ a >> 33   if i = 3 mod 4
///
>>>>>>> 2c1965bb
/// c = c + 1
/// b = b + c
///
/// for i in 0..256 {
///     x = s_[i]
///     a = mix(a,i) + s[i+128 mod 256]
///     y = a + b + s[x>>3 mod 256]
///     s[i] = y
///     b = x + s[y>>11 mod 256]
///     r[i] = b
/// }
/// ```
///
/// See for more information the description in rand::prng::IsaacRng.
///
/// [1]: Bob Jenkins, [*ISAAC and RC4*]
///      (http://burtleburtle.net/bob/rand/isaac.html)
pub struct Isaac64Rng {
    rsl: [u64; RAND_SIZE],
    mem: [w64; RAND_SIZE],
    a: w64,
    b: w64,
    c: w64,
    index: u32,
    half_used: bool, // true if only half of the previous result is used
<<<<<<< HEAD
}

// Cannot be derived because [u64; 256] does not implement Clone
// FIXME: remove once RFC 2000 gets implemented
impl Clone for Isaac64Rng {
    fn clone(&self) -> Isaac64Rng {
        Isaac64Rng {
            rsl: self.rsl,
            mem: self.mem,
            a: self.a,
            b: self.b,
            c: self.c,
            index: self.index,
            half_used: self.half_used,
        }
    }
}

=======
}

// Cannot be derived because [u64; 256] does not implement Clone
// FIXME: remove once RFC 2000 gets implemented
impl Clone for Isaac64Rng {
    fn clone(&self) -> Isaac64Rng {
        Isaac64Rng {
            rsl: self.rsl,
            mem: self.mem,
            a: self.a,
            b: self.b,
            c: self.c,
            index: self.index,
            half_used: self.half_used,
        }
    }
}

>>>>>>> 2c1965bb
// Custom Debug implementation that does not expose the internal state
impl fmt::Debug for Isaac64Rng {
    fn fmt(&self, f: &mut fmt::Formatter) -> fmt::Result {
        write!(f, "Isaac64Rng {{}}")
    }
}

impl Isaac64Rng {
    /// Create a 64-bit ISAAC random number generator using the
    /// default fixed seed.
    pub fn new_unseeded() -> Isaac64Rng {
        Self::new_from_u64(0)
    }
<<<<<<< HEAD
    
=======

>>>>>>> 2c1965bb
    /// Creates an ISAAC-64 random number generator using an u64 as seed.
    /// If `seed == 0` this will produce the same stream of random numbers as
    /// the reference implementation when used unseeded.
    pub fn new_from_u64(seed: u64) -> Isaac64Rng {
        let mut key = [w(0); RAND_SIZE];
        key[0] = w(seed);
        // Initialize with only one pass.
        // A second pass does not improve the quality here, because all of
        // the seed was already available in the first round.
        // Not doing the second pass has the small advantage that if `seed == 0`
        // this method produces exactly the same state as the reference
        // implementation when used unseeded.
        init(key, 1)
    }

    /// Refills the output buffer (`self.rsl`)
    /// See also the pseudocode desciption of the algorithm at the top of this
    /// file.
    ///
    /// Optimisations used (similar to the reference implementation):
    /// - The loop is unrolled 4 times, once for every constant of mix().
    /// - The contents of the main loop are moved to a function `rngstep`, to
    ///   reduce code duplication.
    /// - We use local variables for a and b, which helps with optimisations.
    /// - We split the main loop in two, one that operates over 0..128 and one
    ///   over 128..256. This way we can optimise out the addition and modulus
    ///   from `s[i+128 mod 256]`.
    /// - We maintain one index `i` and add `m` or `m2` as base (m2 for the
    ///   `s[i+128 mod 256]`), relying on the optimizer to turn it into pointer
    ///   arithmetic.
    /// - We fill `rsl` backwards. The reference implementation reads values
    ///   from `rsl` in reverse. We read them in the normal direction, to make
    ///   `fill_bytes` a memcopy. To maintain compatibility we fill in reverse.
    fn isaac64(&mut self) {
        self.c += w(1);
        // abbreviations
        let mut a = self.a;
        let mut b = self.b + self.c;
        const MIDPOINT: usize = RAND_SIZE / 2;

        #[inline]
        fn ind(mem:&[w64; RAND_SIZE], v: w64, amount: usize) -> w64 {
            let index = (v >> amount).0 as usize % RAND_SIZE;
            mem[index]
        }

        #[inline]
        fn rngstep(ctx: &mut Isaac64Rng,
                   mix: w64,
                   a: &mut w64,
                   b: &mut w64,
                   base: usize,
                   m: usize,
                   m2: usize) {
            let x = ctx.mem[base + m];
            *a = mix + ctx.mem[base + m2];
            let y = *a + *b + ind(&ctx.mem, x, 3);
            ctx.mem[base + m] = y;
            *b = x + ind(&ctx.mem, y, 3 + RAND_SIZE_LEN);
            ctx.rsl[RAND_SIZE - 1 - base - m] = (*b).0;
        }

        let mut m = 0;
        let mut m2 = MIDPOINT;
        for i in (0..MIDPOINT/4).map(|i| i * 4) {
            rngstep(self, !(a ^ (a << 21)), &mut a, &mut b, i + 0, m, m2);
            rngstep(self,   a ^ (a >> 5 ),  &mut a, &mut b, i + 1, m, m2);
            rngstep(self,   a ^ (a << 12),  &mut a, &mut b, i + 2, m, m2);
            rngstep(self,   a ^ (a >> 33),  &mut a, &mut b, i + 3, m, m2);
        }

        m = MIDPOINT;
        m2 = 0;
        for i in (0..MIDPOINT/4).map(|i| i * 4) {
            rngstep(self, !(a ^ (a << 21)), &mut a, &mut b, i + 0, m, m2);
            rngstep(self,   a ^ (a >> 5 ),  &mut a, &mut b, i + 1, m, m2);
            rngstep(self,   a ^ (a << 12),  &mut a, &mut b, i + 2, m, m2);
            rngstep(self,   a ^ (a >> 33),  &mut a, &mut b, i + 3, m, m2);
        }

        self.a = a;
        self.b = b;
        self.index = 0;
        self.half_used = false;
    }
}

impl Rng for Isaac64Rng {
    #[inline]
    fn next_u32(&mut self) -> u32 {
        // Using a local variable for `index`, and checking the size avoids a
        // bounds check later on.
        let mut index = self.index as usize * 2 - self.half_used as usize;
        if index >= RAND_SIZE * 2 {
            self.isaac64();
            index = 0;
        }

        self.half_used = !self.half_used;
        self.index += self.half_used as u32;

        // Index as if this is a u32 slice.
        let rsl = unsafe { &*(&mut self.rsl as *mut [u64; RAND_SIZE]
                                            as *mut [u32; RAND_SIZE * 2]) };

        if cfg!(target_endian = "little") {
            rsl[index]
        } else {
            rsl[index ^ 1]
        }
    }

    #[inline]
    fn next_u64(&mut self) -> u64 {
        let mut index = self.index as usize;
        if index >= RAND_SIZE {
            self.isaac64();
            index = 0;
        }

        let value = self.rsl[index];
        self.index += 1;
        self.half_used = false;
        value
    }

<<<<<<< HEAD
    #[cfg(feature = "i128_support")]
    fn next_u128(&mut self) -> u128 {
        impls::next_u128_via_u64(self)
    }

    fn fill_bytes(&mut self, dest: &mut [u8]) {
        let mut read_len = 0;
        while read_len < dest.len() {
            if self.index as usize >= RAND_SIZE {
                self.isaac64();
            }

            let (consumed_u64, filled_u8) =
                impls::fill_via_u64_chunks(&mut self.rsl[self.index as usize..],
                                           &mut dest[read_len..]);

=======
    fn fill_bytes(&mut self, dest: &mut [u8]) {
        let mut read_len = 0;
        while read_len < dest.len() {
            if self.index as usize >= RAND_SIZE {
                self.isaac64();
            }

            let (consumed_u64, filled_u8) =
                impls::fill_via_u64_chunks(&mut self.rsl[self.index as usize..],
                                           &mut dest[read_len..]);

>>>>>>> 2c1965bb
            self.index += consumed_u64 as u32;
            read_len += filled_u8;
        }
    }
}

<<<<<<< HEAD
    fn try_fill(&mut self, dest: &mut [u8]) -> Result<(), Error> {
        Ok(self.fill_bytes(dest))
=======
/// Creates a new ISAAC-64 random number generator.
fn init(mut mem: [w64; RAND_SIZE], rounds: u32) -> Isaac64Rng {
    // These numbers are the result of initializing a...h with the
    // fractional part of the golden ratio in binary (0x9e3779b97f4a7c13)
    // and applying mix() 4 times.
    let mut a = w(0x647c4677a2884b7c);
    let mut b = w(0xb9f8b322c73ac862);
    let mut c = w(0x8c0ea5053d4712a0);
    let mut d = w(0xb29b2e824a595524);
    let mut e = w(0x82f053db8355e0ce);
    let mut f = w(0x48fe4a0fa5a09315);
    let mut g = w(0xae985bf2cbfc89ed);
    let mut h = w(0x98f5704f6c44c0ab);

    // Normally this should do two passes, to make all of the seed effect all
    // of `mem`
    for _ in 0..rounds {
        for i in (0..RAND_SIZE/8).map(|i| i * 8) {
            a += mem[i  ]; b += mem[i+1];
            c += mem[i+2]; d += mem[i+3];
            e += mem[i+4]; f += mem[i+5];
            g += mem[i+6]; h += mem[i+7];
            mix(&mut a, &mut b, &mut c, &mut d,
                &mut e, &mut f, &mut g, &mut h);
            mem[i  ] = a; mem[i+1] = b;
            mem[i+2] = c; mem[i+3] = d;
            mem[i+4] = e; mem[i+5] = f;
            mem[i+6] = g; mem[i+7] = h;
        }
>>>>>>> 2c1965bb
    }

    let mut rng = Isaac64Rng {
        rsl: [0; RAND_SIZE],
        mem: mem,
        a: w(0),
        b: w(0),
        c: w(0),
        index: 0,
        half_used: false,
    };

    // Prepare the first set of results
    rng.isaac64();
    rng
}

fn mix(a: &mut w64, b: &mut w64, c: &mut w64, d: &mut w64,
       e: &mut w64, f: &mut w64, g: &mut w64, h: &mut w64) {
    *a -= *e; *f ^= *h >> 9;  *h += *a;
    *b -= *f; *g ^= *a << 9;  *a += *b;
    *c -= *g; *h ^= *b >> 23; *b += *c;
    *d -= *h; *a ^= *c << 15; *c += *d;
    *e -= *a; *b ^= *d >> 14; *d += *e;
    *f -= *b; *c ^= *e << 20; *e += *f;
    *g -= *c; *d ^= *f >> 17; *f += *g;
    *h -= *d; *e ^= *g << 14; *g += *h;
}

<<<<<<< HEAD
/// Creates a new ISAAC-64 random number generator.
fn init(mut mem: [w64; RAND_SIZE], rounds: u32) -> Isaac64Rng {
    // These numbers are the result of initializing a...h with the
    // fractional part of the golden ratio in binary (0x9e3779b97f4a7c13)
    // and applying mix() 4 times.
    let mut a = w(0x647c4677a2884b7c);
    let mut b = w(0xb9f8b322c73ac862);
    let mut c = w(0x8c0ea5053d4712a0);
    let mut d = w(0xb29b2e824a595524);
    let mut e = w(0x82f053db8355e0ce);
    let mut f = w(0x48fe4a0fa5a09315);
    let mut g = w(0xae985bf2cbfc89ed);
    let mut h = w(0x98f5704f6c44c0ab);

    // Normally this should do two passes, to make all of the seed effect all
    // of `mem`
    for _ in 0..rounds {
        for i in (0..RAND_SIZE/8).map(|i| i * 8) {
            a += mem[i  ]; b += mem[i+1];
            c += mem[i+2]; d += mem[i+3];
            e += mem[i+4]; f += mem[i+5];
            g += mem[i+6]; h += mem[i+7];
            mix(&mut a, &mut b, &mut c, &mut d,
                &mut e, &mut f, &mut g, &mut h);
            mem[i  ] = a; mem[i+1] = b;
            mem[i+2] = c; mem[i+3] = d;
            mem[i+4] = e; mem[i+5] = f;
            mem[i+6] = g; mem[i+7] = h;
        }
    }

    Isaac64Rng {
        rsl: [0; RAND_SIZE],
        mem: mem,
        a: w(0),
        b: w(0),
        c: w(0),
        index: RAND_SIZE as u32, // generate on first use
        half_used: false,
    }
}

fn mix(a: &mut w64, b: &mut w64, c: &mut w64, d: &mut w64,
       e: &mut w64, f: &mut w64, g: &mut w64, h: &mut w64) {
    *a -= *e; *f ^= *h >> 9;  *h += *a;
    *b -= *f; *g ^= *a << 9;  *a += *b;
    *c -= *g; *h ^= *b >> 23; *b += *c;
    *d -= *h; *a ^= *c << 15; *c += *d;
    *e -= *a; *b ^= *d >> 14; *d += *e;
    *f -= *b; *c ^= *e << 20; *e += *f;
    *g -= *c; *d ^= *f >> 17; *f += *g;
    *h -= *d; *e ^= *g << 14; *g += *h;
}

impl SeedableRng for Isaac64Rng {
    type Seed = [u8; 32];

    fn from_seed(seed: Self::Seed) -> Self {
        let mut seed_u64 = [0u64; 4];
        le::read_u64_into(&seed, &mut seed_u64);
        let mut seed_extended = [w(0); RAND_SIZE];
        for (x, y) in seed_extended.iter_mut().zip(seed_u64.iter()) {
            *x = w(*y);
        }
        init(seed_extended, 2)
    }

    fn from_rng<R: Rng>(mut other: R) -> Result<Self, Error> {
        // Custom `from_rng` implementations that fills the entire state
        let mut seed = [w(0u64); RAND_SIZE];
        unsafe {
            let ptr = seed.as_mut_ptr() as *mut u8;

            let slice = slice::from_raw_parts_mut(ptr, RAND_SIZE * 8);
            other.try_fill(slice)?;
        }
        for i in seed.iter_mut() {
            *i = w(i.0.to_le());
        }

        Ok(init(seed, 2))
=======
impl Rand for Isaac64Rng {
    fn rand<R: Rng>(other: &mut R) -> Isaac64Rng {
        let mut key = [w(0); RAND_SIZE];
        unsafe {
            let ptr = key.as_mut_ptr() as *mut u8;

            let slice = slice::from_raw_parts_mut(ptr, RAND_SIZE * 8);
            other.fill_bytes(slice);
        }
        init(key, 2)
    }
}

impl<'a> SeedableRng<&'a [u64]> for Isaac64Rng {
    fn reseed(&mut self, seed: &'a [u64]) {
        *self = Self::from_seed(seed);
    }

    /// Create an ISAAC random number generator with a seed. This can
    /// be any length, although the maximum number of elements used is
    /// 256 and any more will be silently ignored. A generator
    /// constructed with a given seed will generate the same sequence
    /// of values as all other generators constructed with that seed.
    fn from_seed(seed: &'a [u64]) -> Isaac64Rng {
        let mut key = [w(0); RAND_SIZE];

        // make the seed into [seed[0], seed[1], ..., seed[seed.len()
        // - 1], 0, 0, ...], to fill `key`.
        let seed_iter = seed.iter().map(|&x| x).chain(repeat(0u64));

        for (rsl_elem, seed_elem) in key.iter_mut().zip(seed_iter) {
            *rsl_elem = w(seed_elem);
        }

        init(key, 2)
>>>>>>> 2c1965bb
    }
}

#[cfg(test)]
mod test {
    use {Rng, SeedableRng};
    use super::Isaac64Rng;

    #[test]
    fn test_isaac64_construction() {
        // Test that various construction techniques produce a working RNG.
<<<<<<< HEAD
        /* TODO: from_hashable
        let mut rng1 = Isaac64Rng::from_hashable("some weak seed");
        rng1.next_u64();
        */

        let seed = [1,0,0,0, 23,0,0,0, 200,1,0,0, 210,30,0,0, 0,0,0,0, 0,0,0,0, 0,0,0,0, 0,0,0,0];
        let mut rng2 = Isaac64Rng::from_seed(seed);
        assert_eq!(rng2.next_u64(), 14964555543728284049);

        let mut rng3 = Isaac64Rng::from_rng(&mut rng2).unwrap();
        assert_eq!(rng3.next_u64(), 919595328260451758);
=======
        let seed = [98784247809, 33887291965896, 0, 0];
        let mut rng1 = Isaac64Rng::from_seed(&seed);
        assert_eq!(rng1.next_u64(), 14964555543728284049);

        /* FIXME: enable once `from_rng` has landed
        let mut rng2 = Isaac64Rng::from_rng(&mut rng1).unwrap();
        assert_eq!(rng2.next_u64(), 919595328260451758);
        */
    }

    #[test]
    fn test_isaac64_true_values_64() {
        let seed: &[_] = &[1, 23, 456, 7890, 12345];
        let mut rng1: Isaac64Rng = SeedableRng::from_seed(seed);
        let mut results = [0u64; 10];
        for i in results.iter_mut() { *i = rng1.next_u64(); }
        let expected = [
            547121783600835980, 14377643087320773276, 17351601304698403469,
            1238879483818134882, 11952566807690396487, 13970131091560099343,
            4469761996653280935, 15552757044682284409, 6860251611068737823,
            13722198873481261842];
        assert_eq!(results, expected);

        let seed: &[_] = &[12345, 67890, 54321, 9876];
        let mut rng2: Isaac64Rng = SeedableRng::from_seed(seed);
        // skip forward to the 10000th number
        for _ in 0..10000 { rng2.next_u64(); }

        for i in results.iter_mut() { *i = rng2.next_u64(); }
        let expected = [
            18143823860592706164, 8491801882678285927, 2699425367717515619,
            17196852593171130876, 2606123525235546165, 15790932315217671084,
            596345674630742204, 9947027391921273664, 11788097613744130851,
            10391409374914919106];
        assert_eq!(results, expected);
>>>>>>> 2c1965bb
    }
    
    #[test]
<<<<<<< HEAD
    fn test_isaac64_true_values() {
        let seed = [1,0,0,0, 0,0,0,0, 23,0,0,0, 0,0,0,0, 200,1,0,0, 0,0,0,0, 210,30,0,0, 0,0,0,0];
        let mut rng1 = Isaac64Rng::from_seed(seed);
        // Regression test that isaac is actually using the above vector
        let v = (0..10).map(|_| rng1.next_u64()).collect::<Vec<_>>();
        assert_eq!(v,
                   vec!(15071495833797886820, 7720185633435529318,
                   10836773366498097981, 5414053799617603544,
                   12890513357046278984, 17001051845652595546,
                   9240803642279356310, 12558996012687158051,
                   14673053937227185542, 1677046725350116783));

        let seed = [57,48,0,0, 0,0,0,0, 50,9,1,0, 0,0,0,0, 49,212,0,0, 0,0,0,0, 148,38,0,0, 0,0,0,0];
        let mut rng2 = Isaac64Rng::from_seed(seed);
        // skip forward to the 10000th number
        for _ in 0..10000 { rng2.next_u64(); }

        let v = (0..10).map(|_| rng2.next_u64()).collect::<Vec<_>>();
        assert_eq!(v,
                   vec!(18143823860592706164, 8491801882678285927,
                        2699425367717515619, 17196852593171130876,
                        2606123525235546165, 15790932315217671084,
                        596345674630742204, 9947027391921273664,
                        11788097613744130851, 10391409374914919106));
    }

    #[test]
    fn test_isaac64_true_values_32() {
        let seed = [1,0,0,0, 0,0,0,0, 23,0,0,0, 0,0,0,0, 200,1,0,0, 0,0,0,0, 210,30,0,0, 0,0,0,0];
        let mut rng1 = Isaac64Rng::from_seed(seed);
        let v = (0..12).map(|_| rng1.next_u32()).collect::<Vec<_>>();
        // Subset of above values, as an LE u32 sequence
        assert_eq!(v,
                   [3477963620, 3509106075,
                    687845478, 1797495790,
                    227048253, 2523132918,
                    4044335064, 1260557630,
                    4079741768, 3001306521,
                    69157722, 3958365844]);
    }

    #[test]
    fn test_isaac64_true_values_mixed() {
        let seed = [1,0,0,0, 0,0,0,0, 23,0,0,0, 0,0,0,0, 200,1,0,0, 0,0,0,0, 210,30,0,0, 0,0,0,0];
        let mut rng = Isaac64Rng::from_seed(seed);
        // Test alternating between `next_u64` and `next_u32` works as expected.
        // Values are the same as `test_isaac64_true_values` and
        // `test_isaac64_true_values_32`.
        assert_eq!(rng.next_u64(), 15071495833797886820);
        assert_eq!(rng.next_u32(), 687845478);
        assert_eq!(rng.next_u32(), 1797495790);
        assert_eq!(rng.next_u64(), 10836773366498097981);
        assert_eq!(rng.next_u32(), 4044335064);
        // Skip one u32
        assert_eq!(rng.next_u64(), 12890513357046278984);
        assert_eq!(rng.next_u32(), 69157722);
    }

    #[test]
    fn test_isaac64_true_bytes() {
        let seed = [1,0,0,0, 0,0,0,0, 23,0,0,0, 0,0,0,0, 200,1,0,0, 0,0,0,0, 210,30,0,0, 0,0,0,0];
        let mut rng1 = Isaac64Rng::from_seed(seed);
        let mut buf = [0u8; 32];
        rng1.fill_bytes(&mut buf);
        // Same as first values in test_isaac64_true_values as bytes in LE order
        assert_eq!(buf,
                   [100, 131, 77, 207, 155, 181, 40, 209,
                    102, 176, 255, 40, 238, 155, 35, 107,
                    61, 123, 136, 13, 246, 243, 99, 150,
                    216, 167, 15, 241, 62, 149, 34, 75]);
    }
    
    #[test]
    fn test_isaac_new_uninitialized() {
=======
    fn test_isaac64_true_values_32() {
        let seed: &[_] = &[1, 23, 456, 7890, 12345];
        let mut rng = Isaac64Rng::from_seed(seed);
        let mut results = [0u32; 12];
        for i in results.iter_mut() { *i = rng.next_u32(); }
        // Subset of above values, as an LE u32 sequence
        let expected = [
            141028748, 127386717, 1058730652, 3347555894, 851491469,
            4039984500, 2692730210, 288449107, 646103879, 2782923823,
            4195642895, 3252674613];
        assert_eq!(results, expected);
    }

    #[test]
    fn test_isaac64_true_values_mixed() {
        let seed: &[_] = &[1, 23, 456, 7890, 12345];
        let mut rng = Isaac64Rng::from_seed(seed);
        // Test alternating between `next_u64` and `next_u32` works as expected.
        // Values are the same as `test_isaac64_true_values` and
        // `test_isaac64_true_values_32`.
        assert_eq!(rng.next_u64(), 547121783600835980);
        assert_eq!(rng.next_u32(), 1058730652);
        assert_eq!(rng.next_u32(), 3347555894);
        assert_eq!(rng.next_u64(), 17351601304698403469);
        assert_eq!(rng.next_u32(), 2692730210);
        // Skip one u32
        assert_eq!(rng.next_u64(), 11952566807690396487);
        assert_eq!(rng.next_u32(), 4195642895);
    }

    #[test]
    fn test_isaac64_true_bytes() {
        let seed: &[_] = &[1, 23, 456, 7890, 12345];
        let mut rng = Isaac64Rng::from_seed(seed);
        let mut results = [0u8; 32];
        rng.fill_bytes(&mut results);
        // Same as first values in test_isaac64_true_values as bytes in LE order
        let expected = [140, 237, 103, 8, 93, 196, 151, 7,
                        156, 242, 26, 63, 54, 166, 135, 199,
                        141, 186, 192, 50, 116, 69, 205, 240,
                        98, 205, 127, 160, 83, 98, 49, 17];
        assert_eq!(results, expected);
    }

    #[test]
    fn test_isaac64_new_uninitialized() {
>>>>>>> 2c1965bb
        // Compare the results from initializing `IsaacRng` with
        // `new_from_u64(0)`, to make sure it is the same as the reference
        // implementation when used uninitialized.
        // Note: We only test the first 16 integers, not the full 256 of the
        // first block.
        let mut rng = Isaac64Rng::new_from_u64(0);
<<<<<<< HEAD
        let vec = (0..16).map(|_| rng.next_u64()).collect::<Vec<_>>();
=======
        let mut results = [0u64; 16];
        for i in results.iter_mut() { *i = rng.next_u64(); }
>>>>>>> 2c1965bb
        let expected: [u64; 16] = [
            0xF67DFBA498E4937C, 0x84A5066A9204F380, 0xFEE34BD5F5514DBB,
            0x4D1664739B8F80D6, 0x8607459AB52A14AA, 0x0E78BC5A98529E49,
            0xFE5332822AD13777, 0x556C27525E33D01A, 0x08643CA615F3149F,
            0xD0771FAF3CB04714, 0x30E86F68A37B008D, 0x3074EBC0488A3ADF,
            0x270645EA7A2790BC, 0x5601A0A8D3763C6A, 0x2F83071F53F325DD,
            0xB9090F3D42D2D2EA];
<<<<<<< HEAD
        assert_eq!(vec, expected);
=======
        assert_eq!(results, expected);
>>>>>>> 2c1965bb
    }

    #[test]
    fn test_isaac64_clone() {
<<<<<<< HEAD
        let seed = [1,0,0,0, 0,0,0,0, 23,0,0,0, 0,0,0,0, 200,1,0,0, 0,0,0,0, 210,30,0,0, 0,0,0,0];
        let mut rng1 = Isaac64Rng::from_seed(seed);
        let mut rng2 = rng1.clone();
=======
        let seed: &[_] = &[1, 23, 456, 7890, 12345];
        let mut rng: Isaac64Rng = SeedableRng::from_seed(seed);
        let mut clone = rng.clone();
>>>>>>> 2c1965bb
        for _ in 0..16 {
            assert_eq!(rng1.next_u64(), rng2.next_u64());
        }
    }
}<|MERGE_RESOLUTION|>--- conflicted
+++ resolved
@@ -15,12 +15,6 @@
 use rand_core::{impls, le};
 use {Rng, SeedableRng, Error};
 
-<<<<<<< HEAD
-=======
-use {Rng, SeedableRng, Rand};
-use impls;
-
->>>>>>> 2c1965bb
 #[allow(non_camel_case_types)]
 type w64 = w<u64>;
 
@@ -29,7 +23,6 @@
 
 /// A random number generator that uses ISAAC-64, the 64-bit variant of the
 /// ISAAC algorithm.
-<<<<<<< HEAD
 ///
 /// ISAAC stands for "Indirection, Shift, Accumulate, Add, and Count" which are
 /// the principal bitwise operations employed. It is the most advanced of a
@@ -58,36 +51,6 @@
 ///              a ^ a << 12   if i = 2 mod 4
 ///              a ^ a >> 33   if i = 3 mod 4
 ///
-=======
-///
-/// ISAAC stands for "Indirection, Shift, Accumulate, Add, and Count" which are
-/// the principal bitwise operations employed. It is the most advanced of a
-/// series of array based random number generator designed by Robert Jenkins
-/// in 1996[1].
-///
-/// Although ISAAC is designed to be cryptographically secure, its design is not
-/// founded in cryptographic theory. Therefore it is _not recommended for_
-/// cryptographic purposes. It is however one of the strongest non-cryptograpic
-/// RNGs, and that while still being reasonably fast.
-///
-/// ISAAC-64 is mostly similar to ISAAC. Because it operates on 64-bit integers
-/// instead of 32-bit, it uses twice as much memory to hold its state and
-/// results. Also it uses different constants for shifts and indirect indexing,
-/// optimized to give good results for 64bit arithmetic.
-///
-/// ## Overview of the ISAAC-64 algorithm:
-/// (in pseudo-code)
-///
-/// ```text
-/// Input: a, b, c, s[256] // state
-/// Output: r[256] // results
-///
-/// mix(a,i) = !(a ^ a << 21)  if i = 0 mod 4
-///              a ^ a >>  5   if i = 1 mod 4
-///              a ^ a << 12   if i = 2 mod 4
-///              a ^ a >> 33   if i = 3 mod 4
-///
->>>>>>> 2c1965bb
 /// c = c + 1
 /// b = b + c
 ///
@@ -113,7 +76,6 @@
     c: w64,
     index: u32,
     half_used: bool, // true if only half of the previous result is used
-<<<<<<< HEAD
 }
 
 // Cannot be derived because [u64; 256] does not implement Clone
@@ -132,26 +94,6 @@
     }
 }
 
-=======
-}
-
-// Cannot be derived because [u64; 256] does not implement Clone
-// FIXME: remove once RFC 2000 gets implemented
-impl Clone for Isaac64Rng {
-    fn clone(&self) -> Isaac64Rng {
-        Isaac64Rng {
-            rsl: self.rsl,
-            mem: self.mem,
-            a: self.a,
-            b: self.b,
-            c: self.c,
-            index: self.index,
-            half_used: self.half_used,
-        }
-    }
-}
-
->>>>>>> 2c1965bb
 // Custom Debug implementation that does not expose the internal state
 impl fmt::Debug for Isaac64Rng {
     fn fmt(&self, f: &mut fmt::Formatter) -> fmt::Result {
@@ -165,11 +107,7 @@
     pub fn new_unseeded() -> Isaac64Rng {
         Self::new_from_u64(0)
     }
-<<<<<<< HEAD
-    
-=======
-
->>>>>>> 2c1965bb
+
     /// Creates an ISAAC-64 random number generator using an u64 as seed.
     /// If `seed == 0` this will produce the same stream of random numbers as
     /// the reference implementation when used unseeded.
@@ -296,7 +234,6 @@
         value
     }
 
-<<<<<<< HEAD
     #[cfg(feature = "i128_support")]
     fn next_u128(&mut self) -> u128 {
         impls::next_u128_via_u64(self)
@@ -313,29 +250,16 @@
                 impls::fill_via_u64_chunks(&mut self.rsl[self.index as usize..],
                                            &mut dest[read_len..]);
 
-=======
-    fn fill_bytes(&mut self, dest: &mut [u8]) {
-        let mut read_len = 0;
-        while read_len < dest.len() {
-            if self.index as usize >= RAND_SIZE {
-                self.isaac64();
-            }
-
-            let (consumed_u64, filled_u8) =
-                impls::fill_via_u64_chunks(&mut self.rsl[self.index as usize..],
-                                           &mut dest[read_len..]);
-
->>>>>>> 2c1965bb
             self.index += consumed_u64 as u32;
             read_len += filled_u8;
         }
     }
-}
-
-<<<<<<< HEAD
+
     fn try_fill(&mut self, dest: &mut [u8]) -> Result<(), Error> {
         Ok(self.fill_bytes(dest))
-=======
+    }
+}
+
 /// Creates a new ISAAC-64 random number generator.
 fn init(mut mem: [w64; RAND_SIZE], rounds: u32) -> Isaac64Rng {
     // These numbers are the result of initializing a...h with the
@@ -365,22 +289,17 @@
             mem[i+4] = e; mem[i+5] = f;
             mem[i+6] = g; mem[i+7] = h;
         }
->>>>>>> 2c1965bb
-    }
-
-    let mut rng = Isaac64Rng {
+    }
+
+    Isaac64Rng {
         rsl: [0; RAND_SIZE],
         mem: mem,
         a: w(0),
         b: w(0),
         c: w(0),
-        index: 0,
+        index: RAND_SIZE as u32, // generate on first use
         half_used: false,
-    };
-
-    // Prepare the first set of results
-    rng.isaac64();
-    rng
+    }
 }
 
 fn mix(a: &mut w64, b: &mut w64, c: &mut w64, d: &mut w64,
@@ -395,61 +314,6 @@
     *h -= *d; *e ^= *g << 14; *g += *h;
 }
 
-<<<<<<< HEAD
-/// Creates a new ISAAC-64 random number generator.
-fn init(mut mem: [w64; RAND_SIZE], rounds: u32) -> Isaac64Rng {
-    // These numbers are the result of initializing a...h with the
-    // fractional part of the golden ratio in binary (0x9e3779b97f4a7c13)
-    // and applying mix() 4 times.
-    let mut a = w(0x647c4677a2884b7c);
-    let mut b = w(0xb9f8b322c73ac862);
-    let mut c = w(0x8c0ea5053d4712a0);
-    let mut d = w(0xb29b2e824a595524);
-    let mut e = w(0x82f053db8355e0ce);
-    let mut f = w(0x48fe4a0fa5a09315);
-    let mut g = w(0xae985bf2cbfc89ed);
-    let mut h = w(0x98f5704f6c44c0ab);
-
-    // Normally this should do two passes, to make all of the seed effect all
-    // of `mem`
-    for _ in 0..rounds {
-        for i in (0..RAND_SIZE/8).map(|i| i * 8) {
-            a += mem[i  ]; b += mem[i+1];
-            c += mem[i+2]; d += mem[i+3];
-            e += mem[i+4]; f += mem[i+5];
-            g += mem[i+6]; h += mem[i+7];
-            mix(&mut a, &mut b, &mut c, &mut d,
-                &mut e, &mut f, &mut g, &mut h);
-            mem[i  ] = a; mem[i+1] = b;
-            mem[i+2] = c; mem[i+3] = d;
-            mem[i+4] = e; mem[i+5] = f;
-            mem[i+6] = g; mem[i+7] = h;
-        }
-    }
-
-    Isaac64Rng {
-        rsl: [0; RAND_SIZE],
-        mem: mem,
-        a: w(0),
-        b: w(0),
-        c: w(0),
-        index: RAND_SIZE as u32, // generate on first use
-        half_used: false,
-    }
-}
-
-fn mix(a: &mut w64, b: &mut w64, c: &mut w64, d: &mut w64,
-       e: &mut w64, f: &mut w64, g: &mut w64, h: &mut w64) {
-    *a -= *e; *f ^= *h >> 9;  *h += *a;
-    *b -= *f; *g ^= *a << 9;  *a += *b;
-    *c -= *g; *h ^= *b >> 23; *b += *c;
-    *d -= *h; *a ^= *c << 15; *c += *d;
-    *e -= *a; *b ^= *d >> 14; *d += *e;
-    *f -= *b; *c ^= *e << 20; *e += *f;
-    *g -= *c; *d ^= *f >> 17; *f += *g;
-    *h -= *d; *e ^= *g << 14; *g += *h;
-}
-
 impl SeedableRng for Isaac64Rng {
     type Seed = [u8; 32];
 
@@ -477,43 +341,6 @@
         }
 
         Ok(init(seed, 2))
-=======
-impl Rand for Isaac64Rng {
-    fn rand<R: Rng>(other: &mut R) -> Isaac64Rng {
-        let mut key = [w(0); RAND_SIZE];
-        unsafe {
-            let ptr = key.as_mut_ptr() as *mut u8;
-
-            let slice = slice::from_raw_parts_mut(ptr, RAND_SIZE * 8);
-            other.fill_bytes(slice);
-        }
-        init(key, 2)
-    }
-}
-
-impl<'a> SeedableRng<&'a [u64]> for Isaac64Rng {
-    fn reseed(&mut self, seed: &'a [u64]) {
-        *self = Self::from_seed(seed);
-    }
-
-    /// Create an ISAAC random number generator with a seed. This can
-    /// be any length, although the maximum number of elements used is
-    /// 256 and any more will be silently ignored. A generator
-    /// constructed with a given seed will generate the same sequence
-    /// of values as all other generators constructed with that seed.
-    fn from_seed(seed: &'a [u64]) -> Isaac64Rng {
-        let mut key = [w(0); RAND_SIZE];
-
-        // make the seed into [seed[0], seed[1], ..., seed[seed.len()
-        // - 1], 0, 0, ...], to fill `key`.
-        let seed_iter = seed.iter().map(|&x| x).chain(repeat(0u64));
-
-        for (rsl_elem, seed_elem) in key.iter_mut().zip(seed_iter) {
-            *rsl_elem = w(seed_elem);
-        }
-
-        init(key, 2)
->>>>>>> 2c1965bb
     }
 }
 
@@ -525,10 +352,9 @@
     #[test]
     fn test_isaac64_construction() {
         // Test that various construction techniques produce a working RNG.
-<<<<<<< HEAD
         /* TODO: from_hashable
         let mut rng1 = Isaac64Rng::from_hashable("some weak seed");
-        rng1.next_u64();
+        assert_eq!(rng1.next_u64(), 123 /*FIXME*/);
         */
 
         let seed = [1,0,0,0, 23,0,0,0, 200,1,0,0, 210,30,0,0, 0,0,0,0, 0,0,0,0, 0,0,0,0, 0,0,0,0];
@@ -537,32 +363,24 @@
 
         let mut rng3 = Isaac64Rng::from_rng(&mut rng2).unwrap();
         assert_eq!(rng3.next_u64(), 919595328260451758);
-=======
-        let seed = [98784247809, 33887291965896, 0, 0];
-        let mut rng1 = Isaac64Rng::from_seed(&seed);
-        assert_eq!(rng1.next_u64(), 14964555543728284049);
-
-        /* FIXME: enable once `from_rng` has landed
-        let mut rng2 = Isaac64Rng::from_rng(&mut rng1).unwrap();
-        assert_eq!(rng2.next_u64(), 919595328260451758);
-        */
-    }
-
+    }
+    
     #[test]
     fn test_isaac64_true_values_64() {
-        let seed: &[_] = &[1, 23, 456, 7890, 12345];
-        let mut rng1: Isaac64Rng = SeedableRng::from_seed(seed);
+        let seed = [1,0,0,0, 0,0,0,0, 23,0,0,0, 0,0,0,0, 200,1,0,0, 0,0,0,0, 210,30,0,0, 0,0,0,0];
+        let mut rng1 = Isaac64Rng::from_seed(seed);
         let mut results = [0u64; 10];
         for i in results.iter_mut() { *i = rng1.next_u64(); }
         let expected = [
-            547121783600835980, 14377643087320773276, 17351601304698403469,
-            1238879483818134882, 11952566807690396487, 13970131091560099343,
-            4469761996653280935, 15552757044682284409, 6860251611068737823,
-            13722198873481261842];
+                   15071495833797886820, 7720185633435529318,
+                   10836773366498097981, 5414053799617603544,
+                   12890513357046278984, 17001051845652595546,
+                   9240803642279356310, 12558996012687158051,
+                   14673053937227185542, 1677046725350116783];
         assert_eq!(results, expected);
 
-        let seed: &[_] = &[12345, 67890, 54321, 9876];
-        let mut rng2: Isaac64Rng = SeedableRng::from_seed(seed);
+        let seed = [57,48,0,0, 0,0,0,0, 50,9,1,0, 0,0,0,0, 49,212,0,0, 0,0,0,0, 148,38,0,0, 0,0,0,0];
+        let mut rng2 = Isaac64Rng::from_seed(seed);
         // skip forward to the 10000th number
         for _ in 0..10000 { rng2.next_u64(); }
 
@@ -573,50 +391,23 @@
             596345674630742204, 9947027391921273664, 11788097613744130851,
             10391409374914919106];
         assert_eq!(results, expected);
->>>>>>> 2c1965bb
-    }
-    
-    #[test]
-<<<<<<< HEAD
-    fn test_isaac64_true_values() {
-        let seed = [1,0,0,0, 0,0,0,0, 23,0,0,0, 0,0,0,0, 200,1,0,0, 0,0,0,0, 210,30,0,0, 0,0,0,0];
-        let mut rng1 = Isaac64Rng::from_seed(seed);
-        // Regression test that isaac is actually using the above vector
-        let v = (0..10).map(|_| rng1.next_u64()).collect::<Vec<_>>();
-        assert_eq!(v,
-                   vec!(15071495833797886820, 7720185633435529318,
-                   10836773366498097981, 5414053799617603544,
-                   12890513357046278984, 17001051845652595546,
-                   9240803642279356310, 12558996012687158051,
-                   14673053937227185542, 1677046725350116783));
-
-        let seed = [57,48,0,0, 0,0,0,0, 50,9,1,0, 0,0,0,0, 49,212,0,0, 0,0,0,0, 148,38,0,0, 0,0,0,0];
-        let mut rng2 = Isaac64Rng::from_seed(seed);
-        // skip forward to the 10000th number
-        for _ in 0..10000 { rng2.next_u64(); }
-
-        let v = (0..10).map(|_| rng2.next_u64()).collect::<Vec<_>>();
-        assert_eq!(v,
-                   vec!(18143823860592706164, 8491801882678285927,
-                        2699425367717515619, 17196852593171130876,
-                        2606123525235546165, 15790932315217671084,
-                        596345674630742204, 9947027391921273664,
-                        11788097613744130851, 10391409374914919106));
     }
 
     #[test]
     fn test_isaac64_true_values_32() {
         let seed = [1,0,0,0, 0,0,0,0, 23,0,0,0, 0,0,0,0, 200,1,0,0, 0,0,0,0, 210,30,0,0, 0,0,0,0];
-        let mut rng1 = Isaac64Rng::from_seed(seed);
-        let v = (0..12).map(|_| rng1.next_u32()).collect::<Vec<_>>();
+        let mut rng = Isaac64Rng::from_seed(seed);
+        let mut results = [0u32; 12];
+        for i in results.iter_mut() { *i = rng.next_u32(); }
         // Subset of above values, as an LE u32 sequence
-        assert_eq!(v,
-                   [3477963620, 3509106075,
+        let expected = [
+                    3477963620, 3509106075,
                     687845478, 1797495790,
                     227048253, 2523132918,
                     4044335064, 1260557630,
                     4079741768, 3001306521,
-                    69157722, 3958365844]);
+                    69157722, 3958365844];
+        assert_eq!(results, expected);
     }
 
     #[test]
@@ -640,78 +431,26 @@
     fn test_isaac64_true_bytes() {
         let seed = [1,0,0,0, 0,0,0,0, 23,0,0,0, 0,0,0,0, 200,1,0,0, 0,0,0,0, 210,30,0,0, 0,0,0,0];
         let mut rng1 = Isaac64Rng::from_seed(seed);
-        let mut buf = [0u8; 32];
-        rng1.fill_bytes(&mut buf);
+        let mut results = [0u8; 32];
+        rng1.fill_bytes(&mut results);
         // Same as first values in test_isaac64_true_values as bytes in LE order
-        assert_eq!(buf,
-                   [100, 131, 77, 207, 155, 181, 40, 209,
+        let expected = [100, 131, 77, 207, 155, 181, 40, 209,
                     102, 176, 255, 40, 238, 155, 35, 107,
                     61, 123, 136, 13, 246, 243, 99, 150,
-                    216, 167, 15, 241, 62, 149, 34, 75]);
-    }
-    
-    #[test]
-    fn test_isaac_new_uninitialized() {
-=======
-    fn test_isaac64_true_values_32() {
-        let seed: &[_] = &[1, 23, 456, 7890, 12345];
-        let mut rng = Isaac64Rng::from_seed(seed);
-        let mut results = [0u32; 12];
-        for i in results.iter_mut() { *i = rng.next_u32(); }
-        // Subset of above values, as an LE u32 sequence
-        let expected = [
-            141028748, 127386717, 1058730652, 3347555894, 851491469,
-            4039984500, 2692730210, 288449107, 646103879, 2782923823,
-            4195642895, 3252674613];
+                    216, 167, 15, 241, 62, 149, 34, 75];
         assert_eq!(results, expected);
     }
 
     #[test]
-    fn test_isaac64_true_values_mixed() {
-        let seed: &[_] = &[1, 23, 456, 7890, 12345];
-        let mut rng = Isaac64Rng::from_seed(seed);
-        // Test alternating between `next_u64` and `next_u32` works as expected.
-        // Values are the same as `test_isaac64_true_values` and
-        // `test_isaac64_true_values_32`.
-        assert_eq!(rng.next_u64(), 547121783600835980);
-        assert_eq!(rng.next_u32(), 1058730652);
-        assert_eq!(rng.next_u32(), 3347555894);
-        assert_eq!(rng.next_u64(), 17351601304698403469);
-        assert_eq!(rng.next_u32(), 2692730210);
-        // Skip one u32
-        assert_eq!(rng.next_u64(), 11952566807690396487);
-        assert_eq!(rng.next_u32(), 4195642895);
-    }
-
-    #[test]
-    fn test_isaac64_true_bytes() {
-        let seed: &[_] = &[1, 23, 456, 7890, 12345];
-        let mut rng = Isaac64Rng::from_seed(seed);
-        let mut results = [0u8; 32];
-        rng.fill_bytes(&mut results);
-        // Same as first values in test_isaac64_true_values as bytes in LE order
-        let expected = [140, 237, 103, 8, 93, 196, 151, 7,
-                        156, 242, 26, 63, 54, 166, 135, 199,
-                        141, 186, 192, 50, 116, 69, 205, 240,
-                        98, 205, 127, 160, 83, 98, 49, 17];
-        assert_eq!(results, expected);
-    }
-
-    #[test]
     fn test_isaac64_new_uninitialized() {
->>>>>>> 2c1965bb
         // Compare the results from initializing `IsaacRng` with
         // `new_from_u64(0)`, to make sure it is the same as the reference
         // implementation when used uninitialized.
         // Note: We only test the first 16 integers, not the full 256 of the
         // first block.
         let mut rng = Isaac64Rng::new_from_u64(0);
-<<<<<<< HEAD
-        let vec = (0..16).map(|_| rng.next_u64()).collect::<Vec<_>>();
-=======
         let mut results = [0u64; 16];
         for i in results.iter_mut() { *i = rng.next_u64(); }
->>>>>>> 2c1965bb
         let expected: [u64; 16] = [
             0xF67DFBA498E4937C, 0x84A5066A9204F380, 0xFEE34BD5F5514DBB,
             0x4D1664739B8F80D6, 0x8607459AB52A14AA, 0x0E78BC5A98529E49,
@@ -719,24 +458,14 @@
             0xD0771FAF3CB04714, 0x30E86F68A37B008D, 0x3074EBC0488A3ADF,
             0x270645EA7A2790BC, 0x5601A0A8D3763C6A, 0x2F83071F53F325DD,
             0xB9090F3D42D2D2EA];
-<<<<<<< HEAD
-        assert_eq!(vec, expected);
-=======
         assert_eq!(results, expected);
->>>>>>> 2c1965bb
     }
 
     #[test]
     fn test_isaac64_clone() {
-<<<<<<< HEAD
         let seed = [1,0,0,0, 0,0,0,0, 23,0,0,0, 0,0,0,0, 200,1,0,0, 0,0,0,0, 210,30,0,0, 0,0,0,0];
         let mut rng1 = Isaac64Rng::from_seed(seed);
         let mut rng2 = rng1.clone();
-=======
-        let seed: &[_] = &[1, 23, 456, 7890, 12345];
-        let mut rng: Isaac64Rng = SeedableRng::from_seed(seed);
-        let mut clone = rng.clone();
->>>>>>> 2c1965bb
         for _ in 0..16 {
             assert_eq!(rng1.next_u64(), rng2.next_u64());
         }
