// Copyright 2013-2015 The Rust Project Developers. See the COPYRIGHT
// file at the top-level directory of this distribution and at
// http://rust-lang.org/COPYRIGHT.
//
// Licensed under the Apache License, Version 2.0 <LICENSE-APACHE or
// http://www.apache.org/licenses/LICENSE-2.0> or the MIT license
// <LICENSE-MIT or http://opensource.org/licenses/MIT>, at your
// option. This file may not be copied, modified, or distributed
// except according to those terms.

//! Interfaces to the operating system provided random number
//! generators.

use std::{mem, fmt};
use std::io::Read;

use {Rng, Result};
// TODO: replace many of the panics below with Result error handling

/// A random number generator that retrieves randomness straight from
/// the operating system. Platform sources:
///
/// - Unix-like systems (Linux, Android, Mac OSX): read directly from
///   `/dev/urandom`, or from `getrandom(2)` system call if available.
/// - OpenBSD: calls `getentropy(2)`
/// - FreeBSD: uses the `kern.arandom` `sysctl(2)` mib
/// - Windows: calls `RtlGenRandom`, exported from `advapi32.dll` as
///   `SystemFunction036`.
/// - iOS: calls SecRandomCopyBytes as /dev/(u)random is sandboxed.
/// - PNaCl: calls into the `nacl-irt-random-0.1` IRT interface.
///
/// This usually does not block. On some systems (e.g. FreeBSD, OpenBSD,
/// Max OS X, and modern Linux) this may block very early in the init
/// process, if the CSPRNG has not been seeded yet.[1]
///
/// [1] See <https://www.python.org/dev/peps/pep-0524/> for a more
///     in-depth discussion.
pub struct OsRng(imp::OsRng);

impl OsRng {
    /// Create a new `OsRng`.
    pub fn new() -> Result<OsRng> {
        imp::OsRng::new().map(OsRng)
    }
}

impl Rng for OsRng {
    fn next_u32(&mut self) -> u32 {
        let mut buf: [u8; 4] = [0; 4];
        self.try_fill(&mut buf).unwrap_or_else(|e| panic!("try_fill failed: {:?}", e));
        unsafe{ *(buf.as_ptr() as *const u32) }
    }
    fn next_u64(&mut self) -> u64 {
        let mut buf: [u8; 8] = [0; 8];
        self.try_fill(&mut buf).unwrap_or_else(|e| panic!("try_fill failed: {:?}", e));
        unsafe{ *(buf.as_ptr() as *const u64) }
    }
    #[cfg(feature = "i128_support")]
    fn next_u128(&mut self) -> u128 {
        let mut buf: [u8; 16] = [0; 16];
        self.try_fill(&mut buf).unwrap_or_else(|e| panic!("try_fill failed: {:?}", e));
        unsafe{ *(buf.as_ptr() as *const u128) }
    }
    fn try_fill(&mut self, v: &mut [u8]) -> Result<()> {
        self.0.try_fill(v)
    }
}

impl fmt::Debug for OsRng {
    fn fmt(&self, f: &mut fmt::Formatter) -> fmt::Result {
        write!(f, "OsRng {{}}")
    }
}

// Specialisation of `ReadRng` for our purposes
#[derive(Debug)]
struct ReadRng<R> (R);

impl<R: Read> ReadRng<R> {
    fn try_fill(&mut self, mut buf: &mut [u8]) -> Result<()> {
        while buf.len() > 0 {
            match self.0.read(buf).unwrap_or_else(|e| panic!("Read error: {}", e)) {
                0 => panic!("OsRng: no bytes available"),
                n => buf = &mut mem::replace(&mut buf, &mut [])[n..],
            }
        }
        Ok(())
    }
}

#[cfg(all(unix, not(target_os = "ios"),
          not(target_os = "nacl"),
          not(target_os = "freebsd"),
          not(target_os = "fuchsia"),
          not(target_os = "openbsd"),
          not(target_os = "redox")))]
mod imp {
    extern crate libc;

    use self::OsRngInner::*;
    use super::ReadRng;

    use std::io;
    use std::fs::File;
    use Result;

    #[cfg(all(target_os = "linux",
              any(target_arch = "x86_64",
                  target_arch = "x86",
                  target_arch = "arm",
                  target_arch = "aarch64",
                  target_arch = "powerpc")))]
    fn getrandom(buf: &mut [u8]) -> libc::c_long {
        extern "C" {
            fn syscall(number: libc::c_long, ...) -> libc::c_long;
        }

        #[cfg(target_arch = "x86_64")]
        const NR_GETRANDOM: libc::c_long = 318;
        #[cfg(target_arch = "x86")]
        const NR_GETRANDOM: libc::c_long = 355;
        #[cfg(target_arch = "arm")]
        const NR_GETRANDOM: libc::c_long = 384;
        #[cfg(target_arch = "aarch64")]
        const NR_GETRANDOM: libc::c_long = 278;
        #[cfg(target_arch = "powerpc")]
        const NR_GETRANDOM: libc::c_long = 384;

        unsafe {
            syscall(NR_GETRANDOM, buf.as_mut_ptr(), buf.len(), 0)
        }
    }

    #[cfg(not(all(target_os = "linux",
                  any(target_arch = "x86_64",
                      target_arch = "x86",
                      target_arch = "arm",
                      target_arch = "aarch64",
                      target_arch = "powerpc"))))]
    fn getrandom(_buf: &mut [u8]) -> libc::c_long { -1 }

    fn getrandom_try_fill(v: &mut [u8]) -> Result<()> {
        let mut read = 0;
        let len = v.len();
        while read < len {
            let result = getrandom(&mut v[read..]);
            if result == -1 {
                let err = io::Error::last_os_error();
                if err.kind() == io::ErrorKind::Interrupted {
                    continue
                } else {
                    panic!("unexpected getrandom error: {}", err);
                }
            } else {
                read += result as usize;
            }
        }
        Ok(())
    }

    #[cfg(all(target_os = "linux",
              any(target_arch = "x86_64",
                  target_arch = "x86",
                  target_arch = "arm",
                  target_arch = "aarch64",
                  target_arch = "powerpc")))]
    fn is_getrandom_available() -> bool {
        use std::sync::atomic::{AtomicBool, ATOMIC_BOOL_INIT, Ordering};
        use std::sync::{Once, ONCE_INIT};

        static CHECKER: Once = ONCE_INIT;
        static AVAILABLE: AtomicBool = ATOMIC_BOOL_INIT;

        CHECKER.call_once(|| {
            let mut buf: [u8; 0] = [];
            let result = getrandom(&mut buf);
            let available = if result == -1 {
                let err = io::Error::last_os_error().raw_os_error();
                err != Some(libc::ENOSYS)
            } else {
                true
            };
            AVAILABLE.store(available, Ordering::Relaxed);
        });

        AVAILABLE.load(Ordering::Relaxed)
    }

    #[cfg(not(all(target_os = "linux",
                  any(target_arch = "x86_64",
                      target_arch = "x86",
                      target_arch = "arm",
                      target_arch = "aarch64",
                      target_arch = "powerpc"))))]
    fn is_getrandom_available() -> bool { false }

    #[derive(Debug)]
    pub struct OsRng {
        inner: OsRngInner,
    }

    #[derive(Debug)]
    enum OsRngInner {
        OsGetrandomRng,
        OsReadRng(ReadRng<File>),
    }

    impl OsRng {
        pub fn new() -> Result<OsRng> {
            if is_getrandom_available() {
                return Ok(OsRng { inner: OsGetrandomRng });
            }

            let reader = File::open("/dev/urandom")?;
            let reader_rng = ReadRng(reader);

            Ok(OsRng { inner: OsReadRng(reader_rng) })
        }
        
        pub fn try_fill(&mut self, v: &mut [u8]) -> Result<()> {
            match self.inner {
                OsGetrandomRng => getrandom_try_fill(v),
                OsReadRng(ref mut rng) => rng.try_fill(v)
            }
        }
    }
}

#[cfg(target_os = "ios")]
mod imp {
    extern crate libc;

    use std::io;
    use self::libc::{c_int, size_t};
    use Result;

    #[derive(Debug)]
    pub struct OsRng;

    enum SecRandom {}

    #[allow(non_upper_case_globals)]
    const kSecRandomDefault: *const SecRandom = 0 as *const SecRandom;

    #[link(name = "Security", kind = "framework")]
    extern {
        fn SecRandomCopyBytes(rnd: *const SecRandom,
                              count: size_t, bytes: *mut u8) -> c_int;
    }

    impl OsRng {
        pub fn new() -> Result<OsRng> {
            Ok(OsRng)
        }
        pub fn try_fill(&mut self, v: &mut [u8]) -> Result<()> {
            let ret = unsafe {
                SecRandomCopyBytes(kSecRandomDefault, v.len() as size_t, v.as_mut_ptr())
            };
            if ret == -1 {
                panic!("couldn't generate random bytes: {}", io::Error::last_os_error());
            }
            Ok(())
        }
    }
}

#[cfg(target_os = "freebsd")]
mod imp {
    extern crate libc;

    use std::{io, ptr};
    use Result;

    #[derive(Debug)]
    pub struct OsRng;

    impl OsRng {
        pub fn new() -> Result<OsRng> {
            Ok(OsRng)
        }
        pub fn try_fill(&mut self, v: &mut [u8]) -> Result<()> {
            let mib = [libc::CTL_KERN, libc::KERN_ARND];
            // kern.arandom permits a maximum buffer size of 256 bytes
            for s in v.chunks_mut(256) {
                let mut s_len = s.len();
                let ret = unsafe {
                    libc::sysctl(mib.as_ptr(), mib.len() as libc::c_uint,
                                 s.as_mut_ptr() as *mut _, &mut s_len,
                                 ptr::null(), 0)
                };
                if ret == -1 || s_len != s.len() {
                    panic!("kern.arandom sysctl failed! (returned {}, s.len() {}, oldlenp {})",
                           ret, s.len(), s_len);
                }
            }
            Ok(())
        }
    }
}

#[cfg(target_os = "openbsd")]
mod imp {
    extern crate libc;

    use std::io;
    use Result;

    #[derive(Debug)]
    pub struct OsRng;

    impl OsRng {
        pub fn new() -> Result<OsRng> {
            Ok(OsRng)
        }
        pub fn try_fill(&mut self, v: &mut [u8]) -> Result<()> {
            // getentropy(2) permits a maximum buffer size of 256 bytes
            for s in v.chunks_mut(256) {
                let ret = unsafe {
                    libc::getentropy(s.as_mut_ptr() as *mut libc::c_void, s.len())
                };
                if ret == -1 {
                    let err = io::Error::last_os_error();
                    panic!("getentropy failed: {}", err);
                }
            }
            Ok(())
        }
    }
}

#[cfg(target_os = "redox")]
mod imp {
    use std::io;
    use std::fs::File;
    use super::ReadRng;
    use Result;

    #[derive(Debug)]
    pub struct OsRng {
        inner: ReadRng<File>,
    }

    impl OsRng {
        pub fn new() -> Result<OsRng> {
            let reader = File::open("rand:")?;
            let reader_rng = ReadRng(reader);

            Ok(OsRng { inner: reader_rng })
        }
        pub fn try_fill(&mut self, v: &mut [u8]) -> Result<()> {
            self.inner.try_fill(v)
        }
    }
}

#[cfg(target_os = "fuchsia")]
mod imp {
    extern crate fuchsia_zircon;

    use std::io;
    use Result;

    #[derive(Debug)]
    pub struct OsRng;

    impl OsRng {
        pub fn new() -> Result<OsRng> {
            Ok(OsRng)
        }
<<<<<<< HEAD
        pub fn try_fill(&mut self, v: &mut [u8]) -> Result<()> {
            for s in v.chunks_mut(magenta::MX_CPRNG_DRAW_MAX_LEN) {
=======
    }

    impl Rng for OsRng {
        fn next_u32(&mut self) -> u32 {
            next_u32(&mut |v| self.fill_bytes(v))
        }
        fn next_u64(&mut self) -> u64 {
            next_u64(&mut |v| self.fill_bytes(v))
        }
        fn fill_bytes(&mut self, v: &mut [u8]) {
            for s in v.chunks_mut(fuchsia_zircon::ZX_CPRNG_DRAW_MAX_LEN) {
>>>>>>> 6fd10091
                let mut filled = 0;
                while filled < s.len() {
                    match fuchsia_zircon::cprng_draw(&mut s[filled..]) {
                        Ok(actual) => filled += actual,
                        Err(e) => panic!("cprng_draw failed: {:?}", e),
                    };
                }
            }
            Ok(())
        }
    }
}

#[cfg(windows)]
mod imp {
    use std::io;
    use Result;

    type BOOLEAN = u8;
    type ULONG = u32;

    #[link(name = "advapi32")]
    extern "system" {
        // This function's real name is `RtlGenRandom`.
        fn SystemFunction036(RandomBuffer: *mut u8, RandomBufferLength: ULONG) -> BOOLEAN;
    }

    #[derive(Debug)]
    pub struct OsRng;

    impl OsRng {
        pub fn new() -> Result<OsRng> {
            Ok(OsRng)
        }
        pub fn try_fill(&mut self, v: &mut [u8]) -> Result<()> {
            // RtlGenRandom takes an ULONG (u32) for the length so we need to
            // split up the buffer.
            for slice in v.chunks_mut(<ULONG>::max_value() as usize) {
                let ret = unsafe {
                    SystemFunction036(slice.as_mut_ptr(), slice.len() as ULONG)
                };
                if ret == 0 {
                    panic!("couldn't generate random bytes: {}",
                           io::Error::last_os_error());
                }
            }
            Ok(())
        }
    }
}

#[cfg(target_os = "nacl")]
mod imp {
    extern crate libc;

    use std::io;
    use std::mem;
    use Result;

    #[derive(Debug)]
    pub struct OsRng(extern fn(dest: *mut libc::c_void,
                               bytes: libc::size_t,
                               read: *mut libc::size_t) -> libc::c_int);

    extern {
        fn nacl_interface_query(name: *const libc::c_char,
                                table: *mut libc::c_void,
                                table_size: libc::size_t) -> libc::size_t;
    }

    const INTERFACE: &'static [u8] = b"nacl-irt-random-0.1\0";

    #[repr(C)]
    struct NaClIRTRandom {
        get_random_bytes: Option<extern fn(dest: *mut libc::c_void,
                                           bytes: libc::size_t,
                                           read: *mut libc::size_t) -> libc::c_int>,
    }

    impl OsRng {
        pub fn new() -> Result<OsRng> {
            let mut iface = NaClIRTRandom {
                get_random_bytes: None,
            };
            let result = unsafe {
                nacl_interface_query(INTERFACE.as_ptr() as *const _,
                                     mem::transmute(&mut iface),
                                     mem::size_of::<NaClIRTRandom>() as libc::size_t)
            };
            if result != 0 {
                assert!(iface.get_random_bytes.is_some());
                let result = OsRng(iface.get_random_bytes.take().unwrap());
                Ok(result)
            } else {
                // let error = io::ErrorKind::NotFound;
                // let error = io::Error::new(error, "IRT random interface missing");
                Err(Result)
            }
        }
        pub fn try_fill(&mut self, v: &mut [u8]) -> Result<()> {
            let mut read = 0;
            loop {
                let mut r: libc::size_t = 0;
                let len = v.len();
                let error = (self.0)(v[read..].as_mut_ptr() as *mut _,
                                     (len - read) as libc::size_t,
                                     &mut r as *mut _);
                assert!(error == 0, "`get_random_bytes` failed!");
                read += r as usize;

                if read >= v.len() { break; }
            }
            Ok(())
        }
    }
}


#[cfg(test)]
mod test {
    use std::sync::mpsc::channel;
    use Rng;
    use OsRng;
    use std::thread;

    #[test]
    fn test_os_rng() {
        let mut r = OsRng::new().unwrap();

        r.next_u32();
        r.next_u64();

        let mut v = [0u8; 1000];
        r.try_fill(&mut v).unwrap();
    }

    #[test]
    fn test_os_rng_tasks() {

        let mut txs = vec!();
        for _ in 0..20 {
            let (tx, rx) = channel();
            txs.push(tx);

            thread::spawn(move|| {
                // wait until all the tasks are ready to go.
                rx.recv().unwrap();

                // deschedule to attempt to interleave things as much
                // as possible (XXX: is this a good test?)
                let mut r = OsRng::new().unwrap();
                thread::yield_now();
                let mut v = [0u8; 1000];

                for _ in 0..100 {
                    r.next_u32();
                    thread::yield_now();
                    r.next_u64();
                    thread::yield_now();
                    r.try_fill(&mut v).unwrap();
                    thread::yield_now();
                }
            });
        }

        // start all the tasks
        for tx in txs.iter() {
            tx.send(()).unwrap();
        }
    }
}<|MERGE_RESOLUTION|>--- conflicted
+++ resolved
@@ -367,22 +367,8 @@
         pub fn new() -> Result<OsRng> {
             Ok(OsRng)
         }
-<<<<<<< HEAD
-        pub fn try_fill(&mut self, v: &mut [u8]) -> Result<()> {
-            for s in v.chunks_mut(magenta::MX_CPRNG_DRAW_MAX_LEN) {
-=======
-    }
-
-    impl Rng for OsRng {
-        fn next_u32(&mut self) -> u32 {
-            next_u32(&mut |v| self.fill_bytes(v))
-        }
-        fn next_u64(&mut self) -> u64 {
-            next_u64(&mut |v| self.fill_bytes(v))
-        }
-        fn fill_bytes(&mut self, v: &mut [u8]) {
+        pub fn try_fill(&mut self, v: &mut [u8]) -> Result<()> {
             for s in v.chunks_mut(fuchsia_zircon::ZX_CPRNG_DRAW_MAX_LEN) {
->>>>>>> 6fd10091
                 let mut filled = 0;
                 while filled < s.len() {
                     match fuchsia_zircon::cprng_draw(&mut s[filled..]) {
