--- conflicted
+++ resolved
@@ -34,10 +34,5 @@
 test_script:
   - cargo test --benches
   - cargo test
-<<<<<<< HEAD
   - cargo test --features nightly
-=======
-  - cargo test --features nightly
-  - cargo test --tests --no-default-features --features=alloc
-  - cargo test --manifest-path rand-derive/Cargo.toml
->>>>>>> 2c1965bb
+  - cargo test --tests --no-default-features --features=alloc